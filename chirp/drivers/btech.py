# Copyright 2016-2022:
# * Pavel Milanes CO7WT, <pavelmc@gmail.com>
# * Jim Unroe KC9HI, <rock.unroe@gmail.com>
#
# This program is free software: you can redistribute it and/or modify
# it under the terms of the GNU General Public License as published by
# the Free Software Foundation, either version 2 of the License, or
# (at your option) any later version.
#
# This program is distributed in the hope that it will be useful,
# but WITHOUT ANY WARRANTY; without even the implied warranty of
# MERCHANTABILITY or FITNESS FOR A PARTICULAR PURPOSE.  See the
# GNU General Public License for more details.
#
# You should have received a copy of the GNU General Public License
# along with this program.  If not, see <http://www.gnu.org/licenses/>.

from builtins import bytes

import struct
import time
import logging

from time import sleep
from chirp import chirp_common, directory, memmap
from chirp import bitwise, errors, util
from chirp.settings import RadioSettingGroup, RadioSetting, \
    RadioSettingValueBoolean, RadioSettingValueList, \
    RadioSettingValueString, RadioSettingValueInteger, \
    RadioSettingValueFloat, RadioSettings, InvalidValueError
from textwrap import dedent

LOG = logging.getLogger(__name__)

# A note about the memory in these radios
#
# The real memory of these radios extends to 0x4000
# On read the factory software only uses up to 0x3200
# On write it just uploads the contents up to 0x3100
#
# The mem beyond 0x3200 holds the ID data

MEM_SIZE = 0x4000
BLOCK_SIZE = 0x40
TX_BLOCK_SIZE = 0x10
ACK_CMD = b"\x06"
MODES = ["FM", "NFM"]
SKIP_VALUES = ["S", ""]
TONES = chirp_common.TONES
DTCS = sorted(chirp_common.DTCS_CODES + [645])

# lists related to "extra" settings
PTTID_LIST = ["OFF", "BOT", "EOT", "BOTH"]
PTTIDCODE_LIST = ["%s" % x for x in range(1, 16)]
OPTSIG_LIST = ["OFF", "DTMF", "2TONE", "5TONE"]
SPMUTE_LIST = ["Tone/DTCS", "Tone/DTCS and Optsig", "Tone/DTCS or Optsig"]

# lists
LIST_AB = ["A", "B"]
LIST_ABC = LIST_AB + ["C"]
LIST_ABCD = LIST_AB + ["C", "D"]
LIST_ANIL = ["3", "4", "5"]
LIST_APO = ["Off"] + ["%s minutes" % x for x in range(30, 330, 30)]
LIST_COLOR4 = ["Off", "Blue", "Orange", "Purple"]
LIST_COLOR8 = ["White", "Red", "Blue", "Green", "Yellow", "Indigo",
               "Purple", "Gray"]
LIST_COLOR9 = ["Black"] + LIST_COLOR8
LIST_DTMFST = ["OFF", "Keyboard", "ANI", "Keyboard + ANI"]
LIST_EMCTP = ["TX alarm sound", "TX ANI", "Both"]
LIST_EMCTPX = ["Off"] + LIST_EMCTP
LIST_LANGUA = ["English", "Chinese"]
LIST_MDF = ["Frequency", "Channel", "Name"]
LIST_OFF1TO9 = ["Off"] + ["%s seconds" % x for x in range(1, 10)]
LIST_OFF1TO10 = ["Off"] + ["%s seconds" % x for x in range(1, 11)]
LIST_OFF1TO50 = ["Off"] + ["%s seconds" % x for x in range(1, 51)]
LIST_OFF1TO60 = ["Off"] + ["%s seconds" % x for x in range(1, 61)]
LIST_PONMSG = ["Full", "Message", "Battery voltage"]
LIST_REPM = ["Off", "Carrier", "CTCSS or DCS", "Tone", "DTMF"]
LIST_REPS = ["1000 Hz", "1450 Hz", "1750 Hz", "2100Hz"]
LIST_REPSW = ["Off", "RX", "TX"]
LIST_RPTDL = ["Off"] + ["%s ms" % x for x in range(1, 11)]
LIST_SCMODE = ["Off", "PTT-SC", "MEM-SC", "PON-SC"]
LIST_SHIFT = ["Off", "+", "-"]
LIST_SKIPTX = ["Off", "Skip 1", "Skip 2"]
STEPS = [2.5, 5.0, 6.25, 10.0, 12.5, 25.0]
LIST_STEP = [str(x) for x in STEPS]
LIST_SYNC = ["Off", "AB", "CD", "AB+CD"]
LIST_SYNCV2 = ["Off", "AB", "AC", "BC", "ABC"]
# the first 12 TMR choices common to all 4-line color display mobile radios
LIST_TMR12 = ["OFF", "M+A", "M+B", "M+C", "M+D", "M+A+B", "M+A+C", "M+A+D",
              "M+B+C", "M+B+D", "M+C+D", "M+A+B+C"]
# the 16 choice list for color display mobile radios that correctly implement
# the full 16 TMR choices
LIST_TMR16 = LIST_TMR12 + ["M+A+B+D", "M+A+C+D", "M+B+C+D", "A+B+C+D"]
# the 15 choice list for color mobile radios that are missing the M+A+B+D
# choice in the TMR menu
LIST_TMR15 = LIST_TMR12 + ["M+A+C+D", "M+B+C+D", "A+B+C+D"]
# the 7 TMR choices for the 3-line color display mobile radios
LIST_TMR7 = ["OFF", "M+A", "M+B", "M+C", "M+AB", "M+AC", "M+BC", "M+ABC"]
LIST_TMRTX = ["Track", "Fixed"]
LIST_TOT = ["%s sec" % x for x in range(15, 615, 15)]
LIST_TXDISP = ["Power", "Mic Volume"]
LIST_TXP = ["High", "Low"]
LIST_TXP3 = ["High", "Mid", "Low"]
LIST_SCREV = ["TO (timeout)", "CO (carrier operated)", "SE (search)"]
LIST_VFOMR = ["Frequency", "Channel"]
LIST_VOICE = ["Off"] + LIST_LANGUA
LIST_VOX = ["Off"] + ["%s" % x for x in range(1, 11)]
LIST_VOXT = ["%s seconds" % x for x in range(0, 21)]
LIST_WIDE = ["Wide", "Narrow"]

# lists related to DTMF, 2TONE and 5TONE settings
LIST_5TONE_STANDARDS = ["CCIR1", "CCIR2", "PCCIR", "ZVEI1", "ZVEI2", "ZVEI3",
                        "PZVEI", "DZVEI", "PDZVEI", "EEA", "EIA", "EURO",
                        "CCITT", "NATEL", "MODAT", "none"]
LIST_5TONE_STANDARDS_without_none = ["CCIR1", "CCIR2", "PCCIR", "ZVEI1",
                                     "ZVEI2", "ZVEI3",
                                     "PZVEI", "DZVEI", "PDZVEI", "EEA", "EIA",
                                     "EURO", "CCITT", "NATEL", "MODAT"]
LIST_5TONE_STANDARD_PERIODS = ["20", "30", "40", "50", "60", "70", "80", "90",
                               "100", "110", "120", "130", "140", "150", "160",
                               "170", "180", "190", "200"]
LIST_5TONE_DIGITS = ["0", "1", "2", "3", "4", "5", "6", "7", "8", "9", "A",
                     "B", "C", "D", "E", "F"]
LIST_5TONE_DELAY = ["%s ms" % x for x in range(0, 1010, 10)]
LIST_5TONE_RESET = ["%s ms" % x for x in range(100, 8100, 100)]
LIST_5TONE_RESET_COLOR = ["%s ms" % x for x in range(100, 20100, 100)]
LIST_DTMF_SPEED = ["%s ms" % x for x in range(50, 2010, 10)]
LIST_DTMF_DIGITS = ["0", "1", "2", "3", "4", "5", "6", "7", "8", "9", "A", "B",
                    "C", "D", "#", "*"]
LIST_DTMF_VALUES = [0x0A, 0x01, 0x02, 0x03, 0x04, 0x05, 0x06, 0x07, 0x08, 0x09,
                    0x0D, 0x0E, 0x0F, 0x00, 0x0C, 0x0B]
LIST_DTMF_SPECIAL_DIGITS = ["*", "#", "A", "B", "C", "D"]
LIST_DTMF_SPECIAL_VALUES = [0x0B, 0x0C, 0x0D, 0x0E, 0x0F, 0x00]
LIST_DTMF_DELAY = ["%s ms" % x for x in range(100, 4100, 100)]
CHARSET_DTMF_DIGITS = "0123456789AaBbCcDd#*"
LIST_2TONE_DEC = ["A-B", "A-C", "A-D",
                  "B-A", "B-C", "B-D",
                  "C-A", "C-B", "C-D",
                  "D-A", "D-B", "D-C"]
LIST_2TONE_RESPONSE = ["None", "Alert", "Transpond", "Alert+Transpond"]

# This is a general serial timeout for all serial read functions.
STIMEOUT = 0.25

# this var controls the verbosity in the debug and by default it's low (False)
# make it True and you will to get a very verbose debug.log
debug = False

# valid chars on the LCD, Note that " " (space) is stored as "\xFF"
VALID_CHARS = chirp_common.CHARSET_ALPHANUMERIC + \
    "`{|}!\"#$%&'()*+,-./:;<=>?@[]^_"

GMRS_FREQS1 = [462.5625, 462.5875, 462.6125, 462.6375, 462.6625,
               462.6875, 462.7125]
GMRS_FREQS2 = [467.5625, 467.5875, 467.6125, 467.6375, 467.6625,
               467.6875, 467.7125]
GMRS_FREQS3 = [462.5500, 462.5750, 462.6000, 462.6250, 462.6500,
               462.6750, 462.7000, 462.7250]
GMRS_FREQS = GMRS_FREQS1 + GMRS_FREQS2 + GMRS_FREQS3 * 2


# #### ID strings #####################################################

# BTECH UV2501 pre-production units
UV2501pp_fp = b"M2C294"
# BTECH UV2501 pre-production units 2 + and 1st Gen radios
UV2501pp2_fp = b"M29204"
# B-TECH UV-2501 second generation (2G) radios
UV2501G2_fp = b"BTG214"
# B-TECH UV-2501 third generation (3G) radios
UV2501G3_fp = b"BTG324"

# B-TECH UV-2501+220 pre-production units
<<<<<<< HEAD
UV2501_220pp_fp = b"M3C281"
# extra block read for the 2501+220 pre-production units
# the same for all of this radios so far
UV2501_220pp_id = b"      280528"
=======
UV2501_220pp_fp = "M3C281"
>>>>>>> ff7d46c1
# B-TECH UV-2501+220
UV2501_220_fp = b"M3G201"
# new variant, let's call it Generation 2
UV2501_220G2_fp = b"BTG211"
# B-TECH UV-2501+220 third generation (3G)
UV2501_220G3_fp = b"BTG311"

# B-TECH UV-5001 pre-production units + 1st Gen radios
UV5001pp_fp = b"V19204"
# B-TECH UV-5001 alpha units
UV5001alpha_fp = b"V28204"
# B-TECH UV-5001 second generation (2G) radios
UV5001G2_fp = b"BTG214"
# B-TECH UV-5001 second generation (2G2)
UV5001G22_fp = b"V2G204"
# B-TECH UV-5001 third generation (3G)
UV5001G3_fp = b"BTG304"

# B-TECH UV-25X2
UV25X2_fp = b"UC2012"

# B-TECH UV-25X4
UV25X4_fp = b"UC4014"

# B-TECH UV-50X2
UV50X2_fp = b"UC2M12"

# B-TECH GMRS-50X1
GMRS50X1_fp = "NC1802"
GMRS50X1_fp1 = "NC1932"

# B-TECH GMRS-20V2
GMRS20V2_fp = "WP4204"
GMRS20V2_fp1 = "VW2112"
GMRS20V2_fp2 = "VWG728"

# special var to know when we found a BTECH Gen 3
BTECH3 = [UV2501G3_fp, UV2501_220G3_fp, UV5001G3_fp]


# WACCOM Mini-8900
MINI8900_fp = b"M28854"


# QYT KT-UV980
KTUV980_fp = b"H28854"

# QYT KT8900
KT8900_fp = b"M29154"
# New generations KT8900
<<<<<<< HEAD
KT8900_fp1 = b"M2C234"
KT8900_fp2 = b"M2G1F4"
KT8900_fp3 = b"M2G2F4"
KT8900_fp4 = b"M2G304"
KT8900_fp5 = b"M2G314"
# this radio has an extra ID
KT8900_id = b"303688"
=======
KT8900_fp1 = "M2C234"
KT8900_fp2 = "M2G1F4"
KT8900_fp3 = "M2G2F4"
KT8900_fp4 = "M2G304"
KT8900_fp5 = "M2G314"
KT8900_fp6 = "M2G424"
KT8900_fp7 = "M27184"
>>>>>>> ff7d46c1

# KT8900R
KT8900R_fp = b"M3G1F4"
# Second Generation
KT8900R_fp1 = b"M3G214"
# another model
KT8900R_fp2 = b"M3C234"
# another model G4?
KT8900R_fp3 = b"M39164"
# another model
<<<<<<< HEAD
KT8900R_fp4 = b"M3G314"
# this radio has an extra ID
KT8900R_id = b"280528"
# another extra ID in dec/2018
KT8900R_id2 = b"\x05\x58\x3d\xf0\x10"

# KT7900D (quad band)
KT7900D_fp = b"VC4004"
KT7900D_fp1 = b"VC4284"
KT7900D_fp2 = b"VC4264"
=======
KT8900R_fp4 = "M3G314"
# AC3MB: another id
KT8900R_fp5 = "M3B064"

# KT7900D (quad band)
KT7900D_fp = "VC4004"
KT7900D_fp1 = "VC4284"
KT7900D_fp2 = "VC4264"
KT7900D_fp3 = "VC4114"
KT7900D_fp4 = "VC4104"
KT7900D_fp5 = "VC4254"
KT7900D_fp6 = "VC5264"
KT7900D_fp7 = "VC9204"
KT7900D_fp8 = "VC9214"
>>>>>>> ff7d46c1

# QB25 (quad band) - a clone of KT7900D
QB25_fp = b"QB-25"

# KT8900D (dual band)
<<<<<<< HEAD
KT8900D_fp = b"VC2002"
KT8900D_fp1 = b"VC8632"
=======
KT8900D_fp = "VC2002"
KT8900D_fp1 = "VC8632"
KT8900D_fp2 = "VC3402"
KT8900D_fp3 = "VC7062"
>>>>>>> ff7d46c1

# LUITON LT-588UV
LT588UV_fp = b"V2G1F4"
# Added by rstrickoff gen 2 id
LT588UV_fp1 = b"V2G214"

# QYT KT-8R (quad band ht)
KT8R_fp = "MCB264"
KT8R_fp1 = "MCB284"
KT8R_fp2 = "MC5264"

# QYT KT5800 (dual band)
KT5800_fp = "VCB222"

# QYT KT980Plus (dual band)
KT980PLUS_fp = "VC2002"
KT980PLUS_fp1 = "VC6042"

# Radioddity DB25-G (gmrs)
DB25G_fp = "VC6182"
DB25G_fp1 = "VC7062"

# QYT KT-WP12 and KT-9900
KTWP12_fp = "WP3094"

# Anysecu WP-9900
WP9900_fp = "WP3094"


# ### MAGICS
# for the Waccom Mini-8900
MSTRING_MINI8900 = b"\x55\xA5\xB5\x45\x55\x45\x4d\x02"
# for the B-TECH UV-2501+220 (including pre production ones)
MSTRING_220 = b"\x55\x20\x15\x12\x12\x01\x4d\x02"
# for the QYT KT8900 & R
MSTRING_KT8900 = b"\x55\x20\x15\x09\x16\x45\x4D\x02"
MSTRING_KT8900R = b"\x55\x20\x15\x09\x25\x01\x4D\x02"
# magic string for all other models
MSTRING = b"\x55\x20\x15\x09\x20\x45\x4d\x02"
# for the QYT KT7900D & KT8900D
MSTRING_KT8900D = b"\x55\x20\x16\x08\x01\xFF\xDC\x02"
# for the BTECH UV-25X2 and UV-50X2
MSTRING_UV25X2 = b"\x55\x20\x16\x12\x28\xFF\xDC\x02"
# for the BTECH UV-25X4
MSTRING_UV25X4 = "\x55\x20\x16\x11\x18\xFF\xDC\x02"
# for the BTECH GMRS-50X1
MSTRING_GMRS50X1 = "\x55\x20\x18\x10\x18\xFF\xDC\x02"
# for the BTECH GMRS-20V2
MSTRING_GMRS20V2 = "\x55\x20\x21\x03\x27\xFF\xDC\x02"
# for the QYT KT-8R
MSTRING_KT8R = "\x55\x20\x17\x07\x03\xFF\xDC\x02"
# for the QYT KT-WP12, KT-9900 and Anysecu WP-9900
MSTRING_KTWP12 = "\x55\x20\x18\x11\x02\xFF\xDC\x02"


def _clean_buffer(radio):
    """Cleaning the read serial buffer, hard timeout to survive an infinite
    data stream"""

    # touching the serial timeout to optimize the flushing
    # restored at the end to the default value
    radio.pipe.timeout = 0.1
    dump = b"1"
    datacount = 0

    try:
        while len(dump) > 0:
            dump = radio.pipe.read(100)
            datacount += len(dump)
            # hard limit to survive a infinite serial data stream
            # 5 times bigger than a normal rx block (69 bytes)
            if datacount > 345:
                seriale = "Please check your serial port selection."
                raise errors.RadioError(seriale)

        # restore the default serial timeout
        radio.pipe.timeout = STIMEOUT

    except Exception:
        raise errors.RadioError("Unknown error cleaning the serial buffer")


def _rawrecv(radio, amount):
    """Raw read from the radio device, less intensive way"""

    data = b""

    try:
        data = radio.pipe.read(amount)

        # DEBUG
        if debug is True:
            LOG.debug("<== (%d) bytes:\n\n%s" %
                      (len(data), util.hexprint(data)))

        # fail if no data is received
        if len(data) == 0:
            raise errors.RadioError("No data received from radio")

        # notice on the logs if short
        if len(data) < amount:
            LOG.warn("Short reading %d bytes from the %d requested." %
                     (len(data), amount))

    except:
        raise errors.RadioError("Error reading data from radio")

    return data


def _send(radio, data):
    """Send data to the radio device"""

    try:
<<<<<<< HEAD
        for byte in data:
            radio.pipe.write(bytes([byte]))
            # Some OS (mainly Linux ones) are too fast on the serial and
            # get the MCU inside the radio stuck in the early stages, this
            # hits some models more than others.
            #
            # To cope with that we introduce a delay on the writes.
            # Many option have been tested (delaying only after error occures,
            # after short reads, only for linux, ...)
            # Finally, a static delay was chosen as simplest of all solutions
            # (Michael Wagner, OE4AMW)
            # (for details, see issue 3993)
            sleep(0.002)
=======
        radio.pipe.write(data)
>>>>>>> ff7d46c1

        # DEBUG
        if debug is True:
            LOG.debug("==> (%d) bytes:\n\n%s" %
                      (len(data), util.hexprint(data)))
    except:
        raise errors.RadioError("Error sending data to radio")


def _make_frame(cmd, addr, length, data=""):
    """Pack the info in the headder format"""
    frame = b"\x06" + struct.pack(">BHB", ord(cmd), addr, length)
    # add the data if set
    if len(data) != 0:
        frame += data

    return frame


def _recv(radio, addr):
    """Get data from the radio all at once to lower syscalls load"""

    # Get the full 69 bytes at a time to reduce load
    # 1 byte ACK + 4 bytes header + 64 bytes of data (BLOCK_SIZE)

    # get the whole block
    block = _rawrecv(radio, BLOCK_SIZE + 5)

    # basic check
    if len(block) < (BLOCK_SIZE + 5):
        raise errors.RadioError("Short read of the block 0x%04x" % addr)

    # checking for the ack
    if block[:1] != ACK_CMD:
        raise errors.RadioError("Bad ack from radio in block 0x%04x" % addr)

    # header validation
    c, a, l = struct.unpack(">BHB", block[1:5])
    if a != addr or l != BLOCK_SIZE or c != ord("X"):
        LOG.debug("Invalid header for block 0x%04x" % addr)
        LOG.debug("CMD: %s  ADDR: %04x  SIZE: %02x" % (c, a, l))
        raise errors.RadioError("Invalid header for block 0x%04x:" % addr)

    # return the data
    return block[5:]


<<<<<<< HEAD
def _start_clone_mode(radio, status):
    """Put the radio in clone mode and get the ident string, 3 tries"""

    # cleaning the serial buffer
    _clean_buffer(radio)

    # prep the data to show in the UI
    status.cur = 0
    status.msg = "Identifying the radio..."
    status.max = 3
    radio.status_fn(status)

    try:
        for a in range(0, status.max):
            # Update the UI
            status.cur = a + 1
            radio.status_fn(status)

            # send the magic word
            _send(radio, radio._magic)

            # Now you get a x06 of ACK if all goes well
            ack = radio.pipe.read(1)

            if ack[:1] == ACK_CMD:
                # DEBUG
                LOG.info("Magic ACK received")
                status.cur = status.max
                radio.status_fn(status)

                return True

        return False

    except errors.RadioError:
        raise
    except Exception as e:
        raise errors.RadioError("Error sending Magic to radio:\n%s" % e)


=======
>>>>>>> ff7d46c1
def _do_ident(radio, status, upload=False):
    """Put the radio in PROGRAM mode & identify it"""
    #  set the serial discipline
    radio.pipe.baudrate = 9600
    radio.pipe.parity = "N"

    # lengthen the timeout here as these radios are resetting due to timeout
    radio.pipe.timeout = 0.75

    # send the magic word
    _send(radio, radio._magic)

    # Now you get a 50 byte reply if all goes well
    ident = _rawrecv(radio, 50)

    # checking for the ack
    if ident[0] != ACK_CMD:
        raise errors.RadioError("Bad ack from radio")

    # basic check for the ident block
    if len(ident) != 50:
        raise errors.RadioError("Radio send a short ident block.")

    # check if ident is OK
    itis = False
    for fp in radio._fileid:
        if fp in ident:
            # got it!
            itis = True
            # checking if we are dealing with a Gen 3 BTECH
            if radio.VENDOR == "BTECH" and fp in BTECH3:
                radio.btech3 = True

            break

    if itis is False:
        LOG.debug("Incorrect model ID, got this:\n\n" + util.hexprint(ident))
        raise errors.RadioError("Radio identification failed.")

    # pause here for the radio to catch up
    sleep(0.1)

    # the OEM software reads this additional block, so we will, too

    # Get the full 21 bytes at a time to reduce load
    # 1 byte ACK + 4 bytes header + 16 bytes of data (BLOCK_SIZE)
    frame = _make_frame("S", 0x3DF0, 16)
    _send(radio, frame)
    id2 = _rawrecv(radio, 21)

    # restore the default serial timeout
    radio.pipe.timeout = STIMEOUT

    # checking for the ack
    if id2[0] not in "\x06\x05":
        raise errors.RadioError("Bad ack from radio")

    # basic check for the additional block
    if len(id2) < 21:
        raise errors.RadioError("The extra ID is short, aborting.")

    # this radios need a extra request/answer here on the upload
    # the amount of data received depends of the radio type
    #
    # also the first block of TX must no have the ACK at the beginning
    # see _upload for this.
    if upload is True:
        # send an ACK
        _send(radio, ACK_CMD)

        # the amount of data depend on the radio, so far we have two radios
        # reading two bytes with an ACK at the end and just ONE with just
        # one byte (QYT KT8900)
        # the JT-6188 appears a clone of the last, but reads TWO bytes.
        #
        # we will read two bytes with a custom timeout to not penalize the
        # users for this.
        #
        # we just check for a response and last byte being a ACK, that is
        # the common stone for all radios (3 so far)
        ack = _rawrecv(radio, 2)

        # checking
        if len(ack) == 0 or ack[-1:] != ACK_CMD:
            raise errors.RadioError("Radio didn't ACK the upload")

    # DEBUG
    LOG.info("Positive ident, this is a %s %s" % (radio.VENDOR, radio.MODEL))

    return True


def _download(radio):
    """Get the memory map"""

    # UI progress
    status = chirp_common.Status()

    # put radio in program mode and identify it
    _do_ident(radio, status)

    # reset the progress bar in the UI
    status.max = MEM_SIZE / BLOCK_SIZE
    status.msg = "Cloning from radio..."
    status.cur = 0
    radio.status_fn(status)

<<<<<<< HEAD
    # cleaning the serial buffer
    _clean_buffer(radio)

    data = bytes(b"")
=======
    data = ""
>>>>>>> ff7d46c1
    for addr in range(0, MEM_SIZE, BLOCK_SIZE):
        # sending the read request
        _send(radio, _make_frame("S", addr, BLOCK_SIZE))

        # read
        d = _recv(radio, addr)

        # aggregate the data
        data += d

        # UI Update
        status.cur = addr / BLOCK_SIZE
        status.msg = "Cloning from radio..."
        radio.status_fn(status)

    return data


def _upload(radio):
    """Upload procedure"""

    # The UPLOAD mem is restricted to lower than 0x3100,
    # so we will override that here localy
    MEM_SIZE = radio.UPLOAD_MEM_SIZE

    # UI progress
    status = chirp_common.Status()

    # put radio in program mode and identify it
    _do_ident(radio, status, True)

    # get the data to upload to radio
    data = radio.get_mmap().get_byte_compatible()

    # Reset the UI progress
    status.max = MEM_SIZE / TX_BLOCK_SIZE
    status.cur = 0
    status.msg = "Cloning to radio..."
    radio.status_fn(status)

    # the fun start here
    for addr in range(0, MEM_SIZE, TX_BLOCK_SIZE):
        # getting the block of data to send
        d = data[addr:addr + TX_BLOCK_SIZE]

        # build the frame to send
        frame = _make_frame("X", addr, TX_BLOCK_SIZE, d)

        # first block must not send the ACK at the beginning for the
        # ones that has the extra id, since this have to do a extra step
        if addr == 0:
            frame = frame[1:]

        # send the frame
        _send(radio, frame)

        # receiving the response
        ack = _rawrecv(radio, 1)

        # basic check
        if len(ack) != 1:
            raise errors.RadioError("No ACK when writing block 0x%04x" % addr)

        if ack not in bytes(b"\x06\x05"):
            raise errors.RadioError("Bad ACK writing block 0x%04x:" % addr)

        # UI Update
        status.cur = addr / TX_BLOCK_SIZE
        status.msg = "Cloning to radio..."
        radio.status_fn(status)


def model_match(cls, data):
    """Match the opened/downloaded image to the correct version"""
    rid = data[0x3f70:0x3f76]

    if rid in cls._fileid:
        return True

    return False


def _decode_ranges(low, high):
    """Unpack the data in the ranges zones in the memmap and return
    a tuple with the integer corresponding to the Mhz it means"""
    ilow = int(low[0]) * 100 + int(low[1]) * 10 + int(low[2])
    ihigh = int(high[0]) * 100 + int(high[1]) * 10 + int(high[2])
    ilow *= 1000000
    ihigh *= 1000000

    return (ilow, ihigh)


def _split(rf, f1, f2):
    """Returns False if the two freqs are in the same band (no split)
    or True otherwise"""

    # determine if the two freqs are in the same band
    for low, high in rf.valid_bands:
        if f1 >= low and f1 <= high and \
                f2 >= low and f2 <= high:
            # if the two freqs are on the same Band this is not a split
            return False

    # if you get here is because the freq pairs are split
    return True


class BTechMobileCommon(chirp_common.CloneModeRadio,
                        chirp_common.ExperimentalRadio):
    """BTECH's UV-5001 and alike radios"""
    VENDOR = "BTECH"
    MODEL = ""
    IDENT = ""
    BANDS = 2
    COLOR_LCD = False
    COLOR_LCD2 = False  # BTech Original GMRS Radios
    COLOR_LCD3 = False  # Color HT Radios
    COLOR_LCD4 = False  # Waterproof Mobile Radios
    NAME_LENGTH = 6
    NEEDS_COMPAT_SERIAL = False
    UPLOAD_MEM_SIZE = 0X3100
    _power_levels = [chirp_common.PowerLevel("High", watts=25),
                     chirp_common.PowerLevel("Low", watts=10)]
    _vhf_range = (130000000, 180000000)
    _220_range = (200000000, 271000000)
    _uhf_range = (400000000, 521000000)
    _350_range = (350000000, 391000000)
    _upper = 199
    _magic = MSTRING
    _fileid = None
    _id2 = False
    btech3 = False
    _gmrs = False

    @classmethod
    def get_prompts(cls):
        rp = chirp_common.RadioPrompts()
        rp.experimental = \
            ('This driver is experimental.\n'
             '\n'
             'Please keep a copy of your memories with the original software '
             'if you treasure them, this driver is new and may contain'
             ' bugs.\n'
             '\n'
             )
        rp.pre_download = _(dedent("""\
            Follow these instructions to download your info:

            1 - Turn off your radio
            2 - Connect your interface cable
            3 - Turn on your radio
            4 - Do the download of your radio data

            """))
        rp.pre_upload = _(dedent("""\
            Follow these instructions to upload your info:

            1 - Turn off your radio
            2 - Connect your interface cable
            3 - Turn on your radio
            4 - Do the upload of your radio data

            """))
        return rp

    def get_features(self):
        """Get the radio's features"""

        # we will use the following var as global
        global POWER_LEVELS

        rf = chirp_common.RadioFeatures()
        rf.has_settings = True
        rf.has_bank = False
        rf.has_tuning_step = False
        rf.can_odd_split = True
        rf.has_name = True
        rf.has_offset = True
        rf.has_mode = True
        rf.has_dtcs = True
        rf.has_rx_dtcs = True
        rf.has_dtcs_polarity = True
        rf.has_ctone = True
        rf.has_cross = True
        rf.valid_modes = MODES
        rf.valid_characters = VALID_CHARS
        rf.valid_name_length = self.NAME_LENGTH
        rf.valid_duplexes = ["", "-", "+", "split", "off"]
        rf.valid_tmodes = ['', 'Tone', 'TSQL', 'DTCS', 'Cross']
        rf.valid_cross_modes = [
            "Tone->Tone",
            "DTCS->",
            "->DTCS",
            "Tone->DTCS",
            "DTCS->Tone",
            "->Tone",
            "DTCS->DTCS"]
        rf.valid_skips = SKIP_VALUES
        rf.valid_dtcs_codes = DTCS
        rf.valid_tuning_steps = STEPS
        rf.memory_bounds = (0, self._upper)

        # power levels
        POWER_LEVELS = self._power_levels
        rf.valid_power_levels = POWER_LEVELS

        # normal dual bands
        rf.valid_bands = [self._vhf_range, self._uhf_range]

        # 220 band
        if self.BANDS == 3 or self.BANDS == 4:
            rf.valid_bands.append(self._220_range)

        # 350 band
        if self.BANDS == 4:
            rf.valid_bands.append(self._350_range)

        return rf

    def validate_memory(self, mem):
        msgs = chirp_common.CloneModeRadio.validate_memory(self, mem)

        _msg_duplex1 = 'Memory location only supports "Low"'
        _msg_duplex2 = 'Memory location only supports "off"'
        _msg_duplex3 = 'Memory location only supports "(None)", "+" or "off"'

        return msgs

    def sync_in(self):
        """Download from radio"""
        data = _download(self)
        self._mmap = memmap.MemoryMapBytes(data)
        self.process_mmap()

    def sync_out(self):
        """Upload to radio"""
        try:
            _upload(self)
        except errors.RadioError:
            raise
        except Exception as e:
            raise errors.RadioError("Error: %s" % e)

    def get_raw_memory(self, number):
        return repr(self._memobj.memory[number])

    def _decode_tone(self, val):
        """Parse the tone data to decode from mem, it returns:
        Mode (''|DTCS|Tone), Value (None|###), Polarity (None,N,R)"""
        pol = None

        if val in [0, 65535]:
            return '', None, None
        elif val > 0x0258:
            a = val / 10.0
            return 'Tone', a, pol
        else:
            if val > 0x69:
                index = val - 0x6A
                pol = "R"
            else:
                index = val - 1
                pol = "N"

            tone = DTCS[index]
            return 'DTCS', tone, pol

    def _encode_tone(self, memval, mode, val, pol):
        """Parse the tone data to encode from UI to mem"""
        if mode == '' or mode is None:
            memval.set_raw("\x00\x00")
        elif mode == 'Tone':
            memval.set_value(val * 10)
        elif mode == 'DTCS':
            # detect the index in the DTCS list
            try:
                index = DTCS.index(val)
                if pol == "N":
                    index += 1
                else:
                    index += 0x6A
                memval.set_value(index)
            except:
                msg = "Digital Tone '%d' is not supported" % value
                LOG.error(msg)
                raise errors.RadioError(msg)
        else:
            msg = "Internal error: invalid mode '%s'" % mode
            LOG.error(msg)
            raise errors.InvalidDataError(msg)

    def get_memory(self, number):
        """Get the mem representation from the radio image"""
        _mem = self._memobj.memory[number]
        _names = self._memobj.names[number]

        # Create a high-level memory object to return to the UI
        mem = chirp_common.Memory()

        # Memory number
        mem.number = number

        if _mem.get_raw()[0] == "\xFF":
            mem.empty = True
            return mem

        # Freq and offset
        mem.freq = int(_mem.rxfreq) * 10
        # tx freq can be blank
        if _mem.get_raw()[4] == "\xFF":
            # TX freq not set
            mem.offset = 0
            mem.duplex = "off"
        else:
            # TX freq set
            offset = (int(_mem.txfreq) * 10) - mem.freq
            if offset != 0:
                if _split(self.get_features(), mem.freq, int(
                          _mem.txfreq) * 10):
                    mem.duplex = "split"
                    mem.offset = int(_mem.txfreq) * 10
                elif offset < 0:
                    mem.offset = abs(offset)
                    mem.duplex = "-"
                elif offset > 0:
                    mem.offset = offset
                    mem.duplex = "+"
            else:
                mem.offset = 0

        # name TAG of the channel
        mem.name = str(_names.name).rstrip("\xFF").replace("\xFF", " ")

        # power
        mem.power = POWER_LEVELS[int(_mem.power)]

        # wide/narrow
        mem.mode = MODES[int(_mem.wide)]

        # skip
        mem.skip = SKIP_VALUES[_mem.add]

        # tone data
        rxtone = txtone = None
        txtone = self._decode_tone(_mem.txtone)
        rxtone = self._decode_tone(_mem.rxtone)
        chirp_common.split_tone_decode(mem, txtone, rxtone)

        # Extra
        mem.extra = RadioSettingGroup("extra", "Extra")

        if not self.COLOR_LCD or \
                (self.COLOR_LCD and not self.VENDOR == "BTECH"):
            scramble = RadioSetting("scramble", "Scramble",
                                    RadioSettingValueBoolean(bool(
                                        _mem.scramble)))
            mem.extra.append(scramble)

        bcl = RadioSetting("bcl", "Busy channel lockout",
                           RadioSettingValueBoolean(bool(_mem.bcl)))
        mem.extra.append(bcl)

        pttid = RadioSetting("pttid", "PTT ID",
                             RadioSettingValueList(PTTID_LIST,
                                                   PTTID_LIST[_mem.pttid]))
        mem.extra.append(pttid)

        # validating scode
        scode = _mem.scode if _mem.scode != 15 else 0
        pttidcode = RadioSetting("scode", "PTT ID signal code",
                                 RadioSettingValueList(
                                     PTTIDCODE_LIST,
                                     PTTIDCODE_LIST[scode]))
        mem.extra.append(pttidcode)

        optsig = RadioSetting("optsig", "Optional signaling",
                              RadioSettingValueList(
                                  OPTSIG_LIST,
                                  OPTSIG_LIST[_mem.optsig]))
        mem.extra.append(optsig)

        spmute = RadioSetting("spmute", "Speaker mute",
                              RadioSettingValueList(
                                  SPMUTE_LIST,
                                  SPMUTE_LIST[_mem.spmute]))
        mem.extra.append(spmute)

        return mem

    def set_memory(self, mem):
        """Set the memory data in the eeprom img from the UI"""
        # get the eprom representation of this channel
        _mem = self._memobj.memory[mem.number]
        _names = self._memobj.names[mem.number]

        mem_was_empty = False
        # same method as used in get_memory for determining if mem is empty
        # doing this BEFORE overwriting it with new values ...
        if _mem.get_raw()[0] == "\xFF":
            LOG.debug("This mem was empty before")
            mem_was_empty = True

        # if empty memory
        if mem.empty:
            # the channel itself
            _mem.set_raw("\xFF" * 16)
            # the name tag
            _names.set_raw("\xFF" * 16)
            return

        if mem_was_empty:
            # Zero the whole memory if we're making it unempty for
            # the first time
            LOG.debug('Zeroing new memory')
            _mem.set_raw('\x00' * 16)

        if self._gmrs:
            if self.MODEL == "GMRS-50X1":
                if mem.number >= 1 and mem.number <= 30:
                    GMRS_FREQ = int(GMRS_FREQS[mem.number - 1] * 1000000)
                    mem.freq = GMRS_FREQ
                    if mem.number <= 22:
                        mem.duplex = ''
                        mem.offset = 0
                        if mem.number <= 7:
                            mem.power = POWER_LEVELS[2]
                        if mem.number >= 8 and mem.number <= 14:
                            mem.duplex = 'off'
                            mem.offset = 0
                            mem.mode = 'NFM'
                            mem.power = POWER_LEVELS[2]
                    if mem.number > 22:
                        mem.duplex = '+'
                        mem.offset = 5000000
                else:
                    mem.duplex = 'off'
                    mem.offset = 0
            if self.MODEL == "GMRS-20V2":
                if float(mem.freq) / 1000000 in GMRS_FREQS1:
                    mem.duplex = ''
                    mem.offset = 0
                    mem.power = POWER_LEVELS[2]
                elif float(mem.freq) / 1000000 in GMRS_FREQS2:
                    mem.duplex = 'off'
                    mem.offset = 0
                    mem.mode = "NFM"
                    mem.power = POWER_LEVELS[2]
                elif float(mem.freq) / 1000000 in GMRS_FREQS3:
                    if mem.power == POWER_LEVELS[1]:
                        mem.power = POWER_LEVELS[0]
                    if mem.duplex == '+':
                        mem.offset = 5000000
                    else:
                        mem.duplex == ''
                        mem.offset = 0
                else:
                    mem.duplex = 'off'
                    mem.offset = 0

        # frequency
        _mem.rxfreq = mem.freq / 10

        # duplex
        if mem.duplex == "+":
            _mem.txfreq = (mem.freq + mem.offset) / 10
        elif mem.duplex == "-":
            _mem.txfreq = (mem.freq - mem.offset) / 10
        elif mem.duplex == "off":
            for i in _mem.txfreq:
                i.set_raw("\xFF")
        elif mem.duplex == "split":
            _mem.txfreq = mem.offset / 10
        else:
            _mem.txfreq = mem.freq / 10

        # tone data
        ((txmode, txtone, txpol), (rxmode, rxtone, rxpol)) = \
            chirp_common.split_tone_encode(mem)
        self._encode_tone(_mem.txtone, txmode, txtone, txpol)
        self._encode_tone(_mem.rxtone, rxmode, rxtone, rxpol)

        # name TAG of the channel
        if len(mem.name) < self.NAME_LENGTH:
            # we must pad to self.NAME_LENGTH chars, " " = "\xFF"
            mem.name = str(mem.name).ljust(self.NAME_LENGTH, " ")
        _names.name = str(mem.name).replace(" ", "\xFF")

        # power, # default power level is high
        _mem.power = 0 if mem.power is None else POWER_LEVELS.index(mem.power)

        # wide/narrow
        _mem.wide = MODES.index(mem.mode)

        # scan add property
        _mem.add = SKIP_VALUES.index(mem.skip)

        # resetting unknowns, this have to be set by hand
        _mem.unknown0 = 0
        _mem.unknown1 = 0
        _mem.unknown2 = 0
        _mem.unknown3 = 0
        _mem.unknown4 = 0
        _mem.unknown5 = 0
        _mem.unknown6 = 0

        def _zero_settings():
            _mem.spmute = 0
            _mem.optsig = 0
            _mem.scramble = 0
            _mem.bcl = 0
            _mem.pttid = 0
            _mem.scode = 0

        if self.COLOR_LCD and _mem.scramble:
            LOG.info('Resetting scramble bit for BTECH COLOR_LCD variant')
            _mem.scramble = 0

        # extra settings
        if len(mem.extra) > 0:
            # there are setting, parse
            LOG.debug("Extra-Setting supplied. Setting them.")
            # Zero them all first so any not provided by model don't
            # stay set
            _zero_settings()
            for setting in mem.extra:
                setattr(_mem, setting.get_name(), setting.value)
        else:
            if mem.empty:
                LOG.debug("New mem is empty.")
            else:
                LOG.debug("New mem is NOT empty")
                # set extra-settings to default ONLY when apreviously empty or
                # deleted memory was edited to prevent errors such as #4121
                if mem_was_empty:
                    LOG.debug("old mem was empty. Setting default for extras.")
                    _zero_settings()

        return mem

    def get_settings(self):
        """Translate the bit in the mem_struct into settings in the UI"""
        _mem = self._memobj
        basic = RadioSettingGroup("basic", "Basic Settings")
        advanced = RadioSettingGroup("advanced", "Advanced Settings")
        other = RadioSettingGroup("other", "Other Settings")
        work = RadioSettingGroup("work", "Work Mode Settings")
        top = RadioSettings(basic, advanced, other, work)

        # Basic
        if self.COLOR_LCD:
            tmr = RadioSetting("settings.tmr", "Transceiver multi-receive",
                               RadioSettingValueList(
                                   self.LIST_TMR,
                                   self.LIST_TMR[_mem.settings.tmr]))
            basic.append(tmr)
        else:
            tdr = RadioSetting("settings.tdr", "Transceiver dual receive",
                               RadioSettingValueBoolean(_mem.settings.tdr))
            basic.append(tdr)

        sql = RadioSetting("settings.sql", "Squelch level",
                           RadioSettingValueInteger(0, 9, _mem.settings.sql))
        basic.append(sql)

        if self.MODEL == "GMRS-50X1":
            autolk = RadioSetting("settings.autolk", "Auto keylock",
                                  RadioSettingValueBoolean(
                                      _mem.settings.autolk))
            basic.append(autolk)

        if self.MODEL == "DB25-G":
            rs = RadioSettingValueInteger(0, 127, _mem.settings.mgain2)
            mgain2 = RadioSetting("settings.mgain2", "Mic gain", rs)
            basic.append(mgain2)

        tot = RadioSetting("settings.tot", "Time out timer",
                           RadioSettingValueList(
                               LIST_TOT,
                               LIST_TOT[_mem.settings.tot]))
        basic.append(tot)

        if self.MODEL == "KT-8R":
                save = RadioSetting("settings.save", "Battery Save",
                                    RadioSettingValueBoolean(
                                        _mem.settings.save))
                basic.append(save)

        model_list = ["KT-8R", "KT-WP12", "WP-9900"]
        if self.MODEL not in model_list:
            if self.VENDOR == "BTECH" or self.COLOR_LCD:
                apo = RadioSetting("settings.apo", "Auto power off timer",
                                   RadioSettingValueList(
                                       LIST_APO,
                                       LIST_APO[_mem.settings.apo]))
                basic.append(apo)
            else:
                toa = RadioSetting("settings.apo", "Time out alert timer",
                                   RadioSettingValueList(
                                       LIST_OFF1TO10,
                                       LIST_OFF1TO10[_mem.settings.apo]))
                basic.append(toa)

        abr = RadioSetting("settings.abr", "Backlight timer",
                           RadioSettingValueList(
                               LIST_OFF1TO50,
                               LIST_OFF1TO50[_mem.settings.abr]))
        basic.append(abr)

        beep = RadioSetting("settings.beep", "Key beep",
                            RadioSettingValueBoolean(_mem.settings.beep))
        basic.append(beep)

        if self.MODEL == "GMRS-20V2":
            rs = RadioSettingValueInteger(0, 58, _mem.settings.volume)
            volume = RadioSetting("settings.volume", "Volume", rs)
            basic.append(volume)

        if self.MODEL == "KT-WP12" or self.MODEL == "WP-9900":
            rs = RadioSettingValueInteger(1, 51, _mem.settings.volume + 1)
            volume = RadioSetting("settings.volume", "Volume", rs)
            basic.append(volume)

        if self.MODEL == "KT-8R":
            dsub = RadioSetting("settings.dsub", "CTCSS/DCS code display",
                                RadioSettingValueBoolean(
                                    _mem.settings.dsub))
            basic.append(dsub)

        if self.MODEL == "KT-8R" or self.COLOR_LCD4:
            dtmfst = RadioSetting("settings.dtmfst", "DTMF side tone",
                                  RadioSettingValueBoolean(
                                      _mem.settings.dtmfst))
            basic.append(dtmfst)
        else:
            dtmfst = RadioSetting("settings.dtmfst", "DTMF side tone",
                                  RadioSettingValueList(
                                      LIST_DTMFST,
                                      LIST_DTMFST[_mem.settings.dtmfst]))
            basic.append(dtmfst)

        if not self.COLOR_LCD:
            prisc = RadioSetting("settings.prisc", "Priority scan",
                                 RadioSettingValueBoolean(
                                     _mem.settings.prisc))
            basic.append(prisc)

            prich = RadioSetting("settings.prich", "Priority channel",
                                 RadioSettingValueInteger(0, self._upper,
                                                          _mem.settings.prich))
            basic.append(prich)

        screv = RadioSetting("settings.screv", "Scan resume method",
                             RadioSettingValueList(
                                 LIST_SCREV,
                                 LIST_SCREV[_mem.settings.screv]))
        basic.append(screv)

        pttlt = RadioSetting("settings.pttlt", "PTT transmit delay",
                             RadioSettingValueInteger(0, 30,
                                                      _mem.settings.pttlt))
        basic.append(pttlt)

        if self.VENDOR == "BTECH" and self.COLOR_LCD and not \
                self.MODEL == "GMRS-20V2":
            emctp = RadioSetting("settings.emctp", "Alarm mode",
                                 RadioSettingValueList(
                                     LIST_EMCTPX,
                                     LIST_EMCTPX[_mem.settings.emctp]))
            basic.append(emctp)
        else:
            emctp = RadioSetting("settings.emctp", "Alarm mode",
                                 RadioSettingValueList(
                                     LIST_EMCTP,
                                     LIST_EMCTP[_mem.settings.emctp]))
            basic.append(emctp)

        emcch = RadioSetting("settings.emcch", "Alarm channel",
                             RadioSettingValueInteger(0, self._upper,
                                                      _mem.settings.emcch))
        basic.append(emcch)

        if self.COLOR_LCD:
            if _mem.settings.sigbp > 0x01:
                val = 0x00
            else:
                val = _mem.settings.sigbp
            sigbp = RadioSetting("settings.sigbp", "Signal beep",
                                 RadioSettingValueBoolean(val))
            basic.append(sigbp)
        else:
            ringt = RadioSetting("settings.ringt", "Ring time",
                                 RadioSettingValueList(
                                     LIST_OFF1TO9,
                                     LIST_OFF1TO9[_mem.settings.ringt]))
            basic.append(ringt)

        camdf = RadioSetting("settings.camdf", "Display mode A",
                             RadioSettingValueList(
                                 LIST_MDF,
                                 LIST_MDF[_mem.settings.camdf]))
        basic.append(camdf)

        cbmdf = RadioSetting("settings.cbmdf", "Display mode B",
                             RadioSettingValueList(
                                 LIST_MDF,
                                 LIST_MDF[_mem.settings.cbmdf]))
        basic.append(cbmdf)

        if self.COLOR_LCD:
            ccmdf = RadioSetting("settings.ccmdf", "Display mode C",
                                 RadioSettingValueList(
                                     LIST_MDF,
                                     LIST_MDF[_mem.settings.ccmdf]))
            basic.append(ccmdf)

            if not self.COLOR_LCD4:
                cdmdf = RadioSetting("settings.cdmdf", "Display mode D",
                                     RadioSettingValueList(
                                         LIST_MDF,
                                         LIST_MDF[_mem.settings.cdmdf]))
                basic.append(cdmdf)

                langua = RadioSetting("settings.langua", "Language",
                                      RadioSettingValueList(
                                          LIST_LANGUA,
                                          LIST_LANGUA[_mem.settings.langua]))
                basic.append(langua)

        if self.MODEL == "KT-8R":
            voice = RadioSetting("settings.voice", "Voice prompt",
                                 RadioSettingValueList(
                                     LIST_VOICE,
                                     LIST_VOICE[_mem.settings.voice]))
            basic.append(voice)

        if self.MODEL == "KT-8R" or self.COLOR_LCD4:
            vox = RadioSetting("settings.vox", "VOX",
                               RadioSettingValueList(
                                   LIST_VOX,
                                   LIST_VOX[_mem.settings.vox]))
            basic.append(vox)

            voxt = RadioSetting("settings.voxt", "VOX delay time",
                                RadioSettingValueList(
                                    LIST_VOXT,
                                    LIST_VOXT[_mem.settings.voxt]))
            basic.append(voxt)

        if self.VENDOR == "BTECH":
            if self.COLOR_LCD:
                if self.MODEL == "GMRS-20V2":
                    val = RadioSettingValueList(LIST_SYNCV2,
                                                LIST_SYNCV2[
                                                    _mem.settings.sync])
                    sync = RadioSetting("settings.sync",
                                        "Channel display sync", val)
                    basic.append(sync)
                else:
                    val = RadioSettingValueList(LIST_SYNC,
                                                LIST_SYNC[_mem.settings.sync])
                    sync = RadioSetting("settings.sync",
                                        "Channel display sync", val)
                    basic.append(sync)
            else:
                sync = RadioSetting("settings.sync", "A/B channel sync",
                                    RadioSettingValueBoolean(
                                        _mem.settings.sync))
                basic.append(sync)

        if self.COLOR_LCD4:
            autolk = RadioSetting("settings.autolock", "Auto keylock",
                                  RadioSettingValueBoolean(
                                      _mem.settings.autolock))
            basic.append(autolk)

        if not self.COLOR_LCD:
            ponmsg = RadioSetting("settings.ponmsg", "Power-on message",
                                  RadioSettingValueList(
                                      LIST_PONMSG,
                                      LIST_PONMSG[_mem.settings.ponmsg]))
            basic.append(ponmsg)

        if self.COLOR_LCD and not (self.COLOR_LCD2 or self.COLOR_LCD3 or
                                   self.COLOR_LCD4):
            mainfc = RadioSetting("settings.mainfc",
                                  "Main LCD foreground color",
                                  RadioSettingValueList(
                                      LIST_COLOR9,
                                      LIST_COLOR9[_mem.settings.mainfc]))
            basic.append(mainfc)

            if not self.COLOR_LCD4:
                mainbc = RadioSetting("settings.mainbc",
                                      "Main LCD background color",
                                      RadioSettingValueList(
                                          LIST_COLOR9,
                                          LIST_COLOR9[_mem.settings.mainbc]))
                basic.append(mainbc)

            menufc = RadioSetting("settings.menufc", "Menu foreground color",
                                  RadioSettingValueList(
                                      LIST_COLOR9,
                                      LIST_COLOR9[_mem.settings.menufc]))
            basic.append(menufc)

            if not self.COLOR_LCD4:
                val = RadioSettingValueList(LIST_COLOR9,
                                            LIST_COLOR9[_mem.settings.menubc])
                menubc = RadioSetting("settings.menubc",
                                      "Menu background color", val)
                basic.append(menubc)

            stafc = RadioSetting("settings.stafc",
                                 "Top status foreground color",
                                 RadioSettingValueList(
                                     LIST_COLOR9,
                                     LIST_COLOR9[_mem.settings.stafc]))
            basic.append(stafc)

            if not self.COLOR_LCD4:
                stabc = RadioSetting("settings.stabc",
                                     "Top status background color",
                                     RadioSettingValueList(
                                         LIST_COLOR9,
                                         LIST_COLOR9[_mem.settings.stabc]))
                basic.append(stabc)

            sigfc = RadioSetting("settings.sigfc",
                                 "Bottom status foreground color",
                                 RadioSettingValueList(
                                     LIST_COLOR9,
                                     LIST_COLOR9[_mem.settings.sigfc]))
            basic.append(sigfc)

            if not self.COLOR_LCD4:
                sigbc = RadioSetting("settings.sigbc",
                                     "Bottom status background color",
                                     RadioSettingValueList(
                                         LIST_COLOR9,
                                         LIST_COLOR9[_mem.settings.sigbc]))
                basic.append(sigbc)

            rxfc = RadioSetting("settings.rxfc", "Receiving character color",
                                RadioSettingValueList(
                                    LIST_COLOR9,
                                    LIST_COLOR9[_mem.settings.rxfc]))
            basic.append(rxfc)

            txfc = RadioSetting("settings.txfc",
                                "Transmitting character color",
                                RadioSettingValueList(
                                    LIST_COLOR9,
                                    LIST_COLOR9[_mem.settings.txfc]))
            basic.append(txfc)

            if not self.COLOR_LCD4:
                txdisp = RadioSetting("settings.txdisp",
                                      "Transmitting status display",
                                      RadioSettingValueList(
                                          LIST_TXDISP,
                                          LIST_TXDISP[_mem.settings.txdisp]))
                basic.append(txdisp)

        elif self.COLOR_LCD2 or self.COLOR_LCD3:
            stfc = RadioSetting("settings.stfc",
                                "ST-FC",
                                RadioSettingValueList(
                                    LIST_COLOR8,
                                    LIST_COLOR8[_mem.settings.stfc]))
            basic.append(stfc)

            mffc = RadioSetting("settings.mffc",
                                "MF-FC",
                                RadioSettingValueList(
                                    LIST_COLOR8,
                                    LIST_COLOR8[_mem.settings.mffc]))
            basic.append(mffc)

            sfafc = RadioSetting("settings.sfafc",
                                 "SFA-FC",
                                 RadioSettingValueList(
                                     LIST_COLOR8,
                                     LIST_COLOR8[_mem.settings.sfafc]))
            basic.append(sfafc)

            sfbfc = RadioSetting("settings.sfbfc",
                                 "SFB-FC",
                                 RadioSettingValueList(
                                     LIST_COLOR8,
                                     LIST_COLOR8[_mem.settings.sfbfc]))
            basic.append(sfbfc)

            sfcfc = RadioSetting("settings.sfcfc",
                                 "SFC-FC",
                                 RadioSettingValueList(
                                     LIST_COLOR8,
                                     LIST_COLOR8[_mem.settings.sfcfc]))
            basic.append(sfcfc)

            sfdfc = RadioSetting("settings.sfdfc",
                                 "SFD-FC",
                                 RadioSettingValueList(
                                     LIST_COLOR8,
                                     LIST_COLOR8[_mem.settings.sfdfc]))
            basic.append(sfdfc)

            subfc = RadioSetting("settings.subfc",
                                 "SUB-FC",
                                 RadioSettingValueList(
                                     LIST_COLOR8,
                                     LIST_COLOR8[_mem.settings.subfc]))
            basic.append(subfc)

            fmfc = RadioSetting("settings.fmfc",
                                "FM-FC",
                                RadioSettingValueList(
                                    LIST_COLOR8,
                                    LIST_COLOR8[_mem.settings.fmfc]))
            basic.append(fmfc)

            sigfc = RadioSetting("settings.sigfc",
                                 "SIG-FC",
                                 RadioSettingValueList(
                                     LIST_COLOR8,
                                     LIST_COLOR8[_mem.settings.sigfc]))
            basic.append(sigfc)

            if not self.MODEL == "KT-8R":
                modfc = RadioSetting("settings.modfc",
                                     "MOD-FC",
                                     RadioSettingValueList(
                                         LIST_COLOR8,
                                         LIST_COLOR8[_mem.settings.modfc]))
                basic.append(modfc)

            menufc = RadioSetting("settings.menufc",
                                  "MENUFC",
                                  RadioSettingValueList(
                                      LIST_COLOR8,
                                      LIST_COLOR8[_mem.settings.menufc]))
            basic.append(menufc)

            txfc = RadioSetting("settings.txfc",
                                "TX-FC",
                                RadioSettingValueList(
                                    LIST_COLOR8,
                                    LIST_COLOR8[_mem.settings.txfc]))
            basic.append(txfc)

            if self.MODEL == "KT-8R":
                rxfc = RadioSetting("settings.rxfc",
                                    "RX-FC",
                                    RadioSettingValueList(
                                        LIST_COLOR8,
                                        LIST_COLOR8[_mem.settings.rxfc]))
                basic.append(rxfc)

            if not self.MODEL == "KT-8R":
                txdisp = RadioSetting("settings.txdisp",
                                      "Transmitting status display",
                                      RadioSettingValueList(
                                          LIST_TXDISP,
                                          LIST_TXDISP[_mem.settings.txdisp]))
                basic.append(txdisp)
        elif self.COLOR_LCD4:
            asfc = RadioSetting("settings.asfc",
                                "Above Stat fore color",
                                RadioSettingValueList(
                                    LIST_COLOR8,
                                    LIST_COLOR8[_mem.settings.asfc]))
            basic.append(asfc)

            mainfc = RadioSetting("settings.mainfc",
                                  "Main fore color",
                                  RadioSettingValueList(
                                     LIST_COLOR8,
                                     LIST_COLOR8[_mem.settings.mainfc]))
            basic.append(mainfc)

            a_fc = RadioSetting("settings.a_fc",
                                "A - fore color",
                                RadioSettingValueList(
                                    LIST_COLOR8,
                                    LIST_COLOR8[_mem.settings.a_fc]))
            basic.append(a_fc)

            b_fc = RadioSetting("settings.b_fc",
                                "B - fore color",
                                RadioSettingValueList(
                                    LIST_COLOR8,
                                    LIST_COLOR8[_mem.settings.b_fc]))
            basic.append(b_fc)

            c_fc = RadioSetting("settings.c_fc",
                                "C - fore color",
                                RadioSettingValueList(
                                    LIST_COLOR8,
                                    LIST_COLOR8[_mem.settings.c_fc]))
            basic.append(c_fc)

            subfc = RadioSetting("settings.subfc",
                                 "Sub fore color",
                                 RadioSettingValueList(
                                     LIST_COLOR8,
                                     LIST_COLOR8[_mem.settings.subfc]))
            basic.append(subfc)

            battfc = RadioSetting("settings.battfc",
                                  "Battery fore color",
                                  RadioSettingValueList(
                                      LIST_COLOR8,
                                      LIST_COLOR8[_mem.settings.battfc]))
            basic.append(battfc)

            sigfc = RadioSetting("settings.sigfc",
                                 "Signal fore color",
                                 RadioSettingValueList(
                                     LIST_COLOR8,
                                     LIST_COLOR8[_mem.settings.sigfc]))
            basic.append(sigfc)

            menufc = RadioSetting("settings.menufc",
                                  "Menu fore color",
                                  RadioSettingValueList(
                                      LIST_COLOR8,
                                      LIST_COLOR8[_mem.settings.menufc]))
            basic.append(menufc)

            txfc = RadioSetting("settings.txfc",
                                "TX fore color",
                                RadioSettingValueList(
                                    LIST_COLOR8,
                                    LIST_COLOR8[_mem.settings.txfc]))
            basic.append(txfc)

            rxfc = RadioSetting("settings.rxfc",
                                "RX fore color",
                                RadioSettingValueList(
                                    LIST_COLOR8,
                                    LIST_COLOR8[_mem.settings.rxfc]))
            basic.append(rxfc)
        else:
            wtled = RadioSetting("settings.wtled", "Standby backlight Color",
                                 RadioSettingValueList(
                                     LIST_COLOR4,
                                     LIST_COLOR4[_mem.settings.wtled]))
            basic.append(wtled)

            rxled = RadioSetting("settings.rxled", "RX backlight Color",
                                 RadioSettingValueList(
                                     LIST_COLOR4,
                                     LIST_COLOR4[_mem.settings.rxled]))
            basic.append(rxled)

            txled = RadioSetting("settings.txled", "TX backlight Color",
                                 RadioSettingValueList(
                                     LIST_COLOR4,
                                     LIST_COLOR4[_mem.settings.txled]))
            basic.append(txled)

        anil = RadioSetting("settings.anil", "ANI length",
                            RadioSettingValueList(
                                LIST_ANIL,
                                LIST_ANIL[_mem.settings.anil]))
        basic.append(anil)

        reps = RadioSetting("settings.reps", "Relay signal (tone burst)",
                            RadioSettingValueList(
                                LIST_REPS,
                                LIST_REPS[_mem.settings.reps]))
        basic.append(reps)

        if self.COLOR_LCD4:
            dsub = RadioSetting("settings.dsub", "Subtone display",
                                RadioSettingValueBoolean(
                                    _mem.settings.dsub))
            basic.append(dsub)

        if self.MODEL == "GMRS-20V2":
            repsw = RadioSetting("settings.repsw", "Repeater SW",
                                 RadioSettingValueList(
                                     LIST_REPSW,
                                     LIST_REPSW[_mem.settings.repsw]))
            basic.append(repsw)

        model_list = ["GMRS-50X1", "KT-8R", "KT-WP12", "WP-9900"]
        if self.MODEL not in model_list:
            repm = RadioSetting("settings.repm", "Relay condition",
                                RadioSettingValueList(
                                    LIST_REPM,
                                    LIST_REPM[_mem.settings.repm]))
            basic.append(repm)

        if self.VENDOR == "BTECH" or self.COLOR_LCD:
            if self.COLOR_LCD:
                tmrmr = RadioSetting("settings.tmrmr", "TMR return time",
                                     RadioSettingValueList(
                                         LIST_OFF1TO50,
                                         LIST_OFF1TO50[_mem.settings.tmrmr]))
                basic.append(tmrmr)
            else:
                tdrab = RadioSetting("settings.tdrab", "TDR return time",
                                     RadioSettingValueList(
                                         LIST_OFF1TO50,
                                         LIST_OFF1TO50[_mem.settings.tdrab]))
                basic.append(tdrab)

            ste = RadioSetting("settings.ste", "Squelch tail eliminate",
                               RadioSettingValueBoolean(_mem.settings.ste))
            basic.append(ste)

            if self.COLOR_LCD4:
                rpste = RadioSetting("settings.rpste", "Repeater STE",
                                     RadioSettingValueList(
                                         LIST_OFF1TO10,
                                         LIST_OFF1TO10[_mem.settings.rpste]))
                basic.append(rpste)
            else:
                rpste = RadioSetting("settings.rpste", "Repeater STE",
                                     RadioSettingValueList(
                                         LIST_OFF1TO9,
                                         LIST_OFF1TO9[_mem.settings.rpste]))
                basic.append(rpste)

            if self.COLOR_LCD4:
                rptdl = RadioSetting("settings.rptdl", "Repeater STE delay",
                                     RadioSettingValueList(
                                         LIST_OFF1TO60,
                                         LIST_OFF1TO60[_mem.settings.rptdl]))
                basic.append(rptdl)
            else:
                rptdl = RadioSetting("settings.rptdl", "Repeater STE delay",
                                     RadioSettingValueList(
                                         LIST_RPTDL,
                                         LIST_RPTDL[_mem.settings.rptdl]))
                basic.append(rptdl)

        if self.MODEL == "DB25-G":
            mgain = RadioSetting("settings.mgain", "Auto power-on",
                                 RadioSettingValueBoolean(_mem.settings.mgain))
            basic.append(mgain)

        if str(_mem.fingerprint.fp) in BTECH3:
            mgain = RadioSetting("settings.mgain", "Mic gain",
                                 RadioSettingValueInteger(0, 120,
                                                          _mem.settings.mgain))
            basic.append(mgain)

        if str(_mem.fingerprint.fp) in BTECH3 or self.COLOR_LCD:
            dtmfg = RadioSetting("settings.dtmfg", "DTMF gain",
                                 RadioSettingValueInteger(0, 60,
                                                          _mem.settings.dtmfg))
            basic.append(dtmfg)

        if self.VENDOR == "BTECH" and self.COLOR_LCD:
            mgain = RadioSetting("settings.mgain", "Mic gain",
                                 RadioSettingValueInteger(0, 127,
                                                          _mem.settings.mgain))
            basic.append(mgain)

            skiptx = RadioSetting("settings.skiptx", "Skip TX",
                                  RadioSettingValueList(
                                      LIST_SKIPTX,
                                      LIST_SKIPTX[_mem.settings.skiptx]))
            basic.append(skiptx)

            scmode = RadioSetting("settings.scmode", "Scan mode",
                                  RadioSettingValueList(
                                      LIST_SCMODE,
                                      LIST_SCMODE[_mem.settings.scmode]))
            basic.append(scmode)

        if self.MODEL == "KT-8R" or self.MODEL == "UV-25X2" \
                or self.MODEL == "UV-25X4" or self.MODEL == "UV-50X2" \
                or self.MODEL == "GMRS-50X1" or self.MODEL == "GMRS-20V2":
            tmrtx = RadioSetting("settings.tmrtx", "TX in multi-standby",
                                 RadioSettingValueList(
                                     LIST_TMRTX,
                                     LIST_TMRTX[_mem.settings.tmrtx]))
            basic.append(tmrtx)

        # Advanced
        def _filter(name):
            filtered = ""
            for char in str(name):
                if char in VALID_CHARS:
                    filtered += char
                else:
                    filtered += " "
            return filtered

        if self.COLOR_LCD and not (self.COLOR_LCD2 or self.COLOR_LCD3 or
                                   self.COLOR_LCD4):
            _msg = self._memobj.poweron_msg
            line1 = RadioSetting("poweron_msg.line1",
                                 "Power-on message line 1",
                                 RadioSettingValueString(0, 8, _filter(
                                                         _msg.line1)))
            advanced.append(line1)
            line2 = RadioSetting("poweron_msg.line2",
                                 "Power-on message line 2",
                                 RadioSettingValueString(0, 8, _filter(
                                                         _msg.line2)))
            advanced.append(line2)
            line3 = RadioSetting("poweron_msg.line3",
                                 "Power-on message line 3",
                                 RadioSettingValueString(0, 8, _filter(
                                                         _msg.line3)))
            advanced.append(line3)
            line4 = RadioSetting("poweron_msg.line4",
                                 "Power-on message line 4",
                                 RadioSettingValueString(0, 8, _filter(
                                                         _msg.line4)))
            advanced.append(line4)
            line5 = RadioSetting("poweron_msg.line5",
                                 "Power-on message line 5",
                                 RadioSettingValueString(0, 8, _filter(
                                                         _msg.line5)))
            advanced.append(line5)
            line6 = RadioSetting("poweron_msg.line6",
                                 "Power-on message line 6",
                                 RadioSettingValueString(0, 8, _filter(
                                                         _msg.line6)))
            advanced.append(line6)
            line7 = RadioSetting("poweron_msg.line7",
                                 "Power-on message line 7",
                                 RadioSettingValueString(0, 8, _filter(
                                                         _msg.line7)))
            advanced.append(line7)
            line8 = RadioSetting("poweron_msg.line8", "Static message",
                                 RadioSettingValueString(0, 8, _filter(
                                                         _msg.line8)))
            advanced.append(line8)
        elif self.COLOR_LCD2 or self.COLOR_LCD3 or self.COLOR_LCD4:
            _msg = self._memobj.static_msg
            line = RadioSetting("static_msg.line", "Static message",
                                RadioSettingValueString(0, 16, _filter(
                                    _msg.line)))
            advanced.append(line)
        else:
            _msg = self._memobj.poweron_msg
            line1 = RadioSetting("poweron_msg.line1",
                                 "Power-on message line 1",
                                 RadioSettingValueString(0, 6, _filter(
                                                         _msg.line1)))
            advanced.append(line1)
            line2 = RadioSetting("poweron_msg.line2",
                                 "Power-on message line 2",
                                 RadioSettingValueString(0, 6, _filter(
                                                         _msg.line2)))
            advanced.append(line2)

        if self.MODEL in ("UV-2501", "UV-5001"):
            vfomren = RadioSetting("settings2.vfomren", "VFO/MR switching",
                                   RadioSettingValueBoolean(
                                       _mem.settings2.vfomren))
            advanced.append(vfomren)

            reseten = RadioSetting("settings2.reseten", "RESET",
                                   RadioSettingValueBoolean(
                                       _mem.settings2.reseten))
            advanced.append(reseten)

            menuen = RadioSetting("settings2.menuen", "Menu",
                                  RadioSettingValueBoolean(
                                      _mem.settings2.menuen))
            advanced.append(menuen)

        # Other
        def convert_bytes_to_limit(bytes):
            limit = ""
            for byte in bytes:
                if byte < 10:
                    limit += chr(byte + 0x30)
                else:
                    break
            return limit

        if self.MODEL in ["UV-2501+220", "KT8900R"]:
            _ranges = self._memobj.ranges220
            ranges = "ranges220"
        else:
            _ranges = self._memobj.ranges
            ranges = "ranges"

        _limit = convert_bytes_to_limit(_ranges.vhf_low)
        val = RadioSettingValueString(0, 3, _limit)
        val.set_mutable(False)
        vhf_low = RadioSetting("%s.vhf_low" % ranges, "VHF low", val)
        other.append(vhf_low)

        _limit = convert_bytes_to_limit(_ranges.vhf_high)
        val = RadioSettingValueString(0, 3, _limit)
        val.set_mutable(False)
        vhf_high = RadioSetting("%s.vhf_high" % ranges, "VHF high", val)
        other.append(vhf_high)

        if self.BANDS == 3 or self.BANDS == 4:
            _limit = convert_bytes_to_limit(_ranges.vhf2_low)
            val = RadioSettingValueString(0, 3, _limit)
            val.set_mutable(False)
            vhf2_low = RadioSetting("%s.vhf2_low" % ranges, "VHF2 low", val)
            other.append(vhf2_low)

            _limit = convert_bytes_to_limit(_ranges.vhf2_high)
            val = RadioSettingValueString(0, 3, _limit)
            val.set_mutable(False)
            vhf2_high = RadioSetting("%s.vhf2_high" % ranges, "VHF2 high", val)
            other.append(vhf2_high)

        _limit = convert_bytes_to_limit(_ranges.uhf_low)
        val = RadioSettingValueString(0, 3, _limit)
        val.set_mutable(False)
        uhf_low = RadioSetting("%s.uhf_low" % ranges, "UHF low", val)
        other.append(uhf_low)

        _limit = convert_bytes_to_limit(_ranges.uhf_high)
        val = RadioSettingValueString(0, 3, _limit)
        val.set_mutable(False)
        uhf_high = RadioSetting("%s.uhf_high" % ranges, "UHF high", val)
        other.append(uhf_high)

        if self.BANDS == 4:
            _limit = convert_bytes_to_limit(_ranges.uhf2_low)
            val = RadioSettingValueString(0, 3, _limit)
            val.set_mutable(False)
            uhf2_low = RadioSetting("%s.uhf2_low" % ranges, "UHF2 low", val)
            other.append(uhf2_low)

            _limit = convert_bytes_to_limit(_ranges.uhf2_high)
            val = RadioSettingValueString(0, 3, _limit)
            val.set_mutable(False)
            uhf2_high = RadioSetting("%s.uhf2_high" % ranges, "UHF2 high", val)
            other.append(uhf2_high)

        val = RadioSettingValueString(0, 6, _filter(_mem.fingerprint.fp))
        val.set_mutable(False)
        fp = RadioSetting("fingerprint.fp", "Fingerprint", val)
        other.append(fp)

        # Work
        if self.COLOR_LCD4:
            dispab = RadioSetting("settings2.dispab", "Display",
                                  RadioSettingValueList(
                                      LIST_ABC,
                                      LIST_ABC[_mem.settings2.dispab]))
            work.append(dispab)
        elif self.COLOR_LCD:
            dispab = RadioSetting("settings2.dispab", "Display",
                                  RadioSettingValueList(
                                      LIST_ABCD,
                                      LIST_ABCD[_mem.settings2.dispab]))
            work.append(dispab)
        else:
            dispab = RadioSetting("settings2.dispab", "Display",
                                  RadioSettingValueList(
                                      LIST_AB,
                                      LIST_AB[_mem.settings2.dispab]))
            work.append(dispab)

        if self.COLOR_LCD:
            vfomra = RadioSetting("settings2.vfomra", "VFO/MR A mode",
                                  RadioSettingValueList(
                                      LIST_VFOMR,
                                      LIST_VFOMR[_mem.settings2.vfomra]))
            work.append(vfomra)

            vfomrb = RadioSetting("settings2.vfomrb", "VFO/MR B mode",
                                  RadioSettingValueList(
                                      LIST_VFOMR,
                                      LIST_VFOMR[_mem.settings2.vfomrb]))
            work.append(vfomrb)

            vfomrc = RadioSetting("settings2.vfomrc", "VFO/MR C mode",
                                  RadioSettingValueList(
                                      LIST_VFOMR,
                                      LIST_VFOMR[_mem.settings2.vfomrc]))
            work.append(vfomrc)

            if not self.COLOR_LCD4:
                vfomrd = RadioSetting("settings2.vfomrd", "VFO/MR D mode",
                                      RadioSettingValueList(
                                          LIST_VFOMR,
                                          LIST_VFOMR[_mem.settings2.vfomrd]))
                work.append(vfomrd)
        else:
            vfomr = RadioSetting("settings2.vfomr", "VFO/MR mode",
                                 RadioSettingValueList(
                                     LIST_VFOMR,
                                     LIST_VFOMR[_mem.settings2.vfomr]))
            work.append(vfomr)

        keylock = RadioSetting("settings2.keylock", "Keypad lock",
                               RadioSettingValueBoolean(
                                   _mem.settings2.keylock))
        work.append(keylock)

        mrcha = RadioSetting("settings2.mrcha", "MR A channel",
                             RadioSettingValueInteger(0, self._upper,
                                                      _mem.settings2.mrcha))
        work.append(mrcha)

        mrchb = RadioSetting("settings2.mrchb", "MR B channel",
                             RadioSettingValueInteger(0, self._upper,
                                                      _mem.settings2.mrchb))
        work.append(mrchb)

        if self.COLOR_LCD:
            mrchc = RadioSetting("settings2.mrchc", "MR C channel",
                                 RadioSettingValueInteger(
                                     0, self._upper, _mem.settings2.mrchc))
            work.append(mrchc)

            if not self.COLOR_LCD4:
                mrchd = RadioSetting("settings2.mrchd", "MR D channel",
                                     RadioSettingValueInteger(
                                         0, self._upper, _mem.settings2.mrchd))
                work.append(mrchd)

        def convert_bytes_to_freq(bytes):
            real_freq = 0
            for byte in bytes:
                real_freq = (real_freq * 10) + byte
            return chirp_common.format_freq(real_freq * 10)

        def my_validate(value):
            _vhf_lower = int(convert_bytes_to_limit(_ranges.vhf_low))
            _vhf_upper = int(convert_bytes_to_limit(_ranges.vhf_high))
            _uhf_lower = int(convert_bytes_to_limit(_ranges.uhf_low))
            _uhf_upper = int(convert_bytes_to_limit(_ranges.uhf_high))
            if self.BANDS == 3 or self.BANDS == 4:
                _vhf2_lower = int(convert_bytes_to_limit(_ranges.vhf2_low))
                _vhf2_upper = int(convert_bytes_to_limit(_ranges.vhf2_high))
            if self.BANDS == 4:
                _uhf2_lower = int(convert_bytes_to_limit(_ranges.uhf2_low))
                _uhf2_upper = int(convert_bytes_to_limit(_ranges.uhf2_high))

            value = chirp_common.parse_freq(value)
            msg = ("Can't be less then %i.0000")
            if value > 99000000 and value < _vhf_lower * 1000000:
                raise InvalidValueError(msg % (_vhf_lower))
            msg = ("Can't be betweeb %i.9975-%i.0000")
            if self.BANDS == 2:
                if (_vhf_upper + 1) * 1000000 <= value and \
                        value < _uhf_lower * 1000000:
                    raise InvalidValueError(msg % (_vhf_upper, _uhf_lower))
            if self.BANDS == 3:
                if (_vhf_upper + 1) * 1000000 <= value and \
                        value < _vhf2_lower * 1000000:
                    raise InvalidValueError(msg % (_vhf_upper, _vhf2_lower))
                if (_vhf2_upper + 1) * 1000000 <= value and \
                        value < _uhf_lower * 1000000:
                    raise InvalidValueError(msg % (_vhf2_upper, _uhf_lower))
            if self.BANDS == 4:
                if (_vhf_upper + 1) * 1000000 <= value and \
                        value < _vhf2_lower * 1000000:
                    raise InvalidValueError(msg % (_vhf_upper, _vhf2_lower))
                if (_vhf2_upper + 1) * 1000000 <= value and \
                        value < _uhf2_lower * 1000000:
                    raise InvalidValueError(msg % (_vhf2_upper, _uhf2_lower))
                if (_uhf2_upper + 1) * 1000000 <= value and \
                        value < _uhf_lower * 1000000:
                    raise InvalidValueError(msg % (_uhf2_upper, _uhf_lower))
            msg = ("Can't be greater then %i.9975")
            if value > 99000000 and value >= _uhf_upper * 1000000:
                raise InvalidValueError(msg % (_uhf_upper))
            return chirp_common.format_freq(value)

        def apply_freq(setting, obj):
            value = chirp_common.parse_freq(str(setting.value)) / 10
            for i in range(7, -1, -1):
                obj.freq[i] = value % 10
                value /= 10

        val1a = RadioSettingValueString(0, 10, convert_bytes_to_freq(
                                        _mem.vfo.a.freq))
        val1a.set_validate_callback(my_validate)
        vfoafreq = RadioSetting("vfo.a.freq", "VFO A frequency", val1a)
        vfoafreq.set_apply_callback(apply_freq, _mem.vfo.a)
        work.append(vfoafreq)

        val1b = RadioSettingValueString(0, 10, convert_bytes_to_freq(
                                        _mem.vfo.b.freq))
        val1b.set_validate_callback(my_validate)
        vfobfreq = RadioSetting("vfo.b.freq", "VFO B frequency", val1b)
        vfobfreq.set_apply_callback(apply_freq, _mem.vfo.b)
        work.append(vfobfreq)

        if self.COLOR_LCD:
            val1c = RadioSettingValueString(0, 10, convert_bytes_to_freq(
                                            _mem.vfo.c.freq))
            val1c.set_validate_callback(my_validate)
            vfocfreq = RadioSetting("vfo.c.freq", "VFO C frequency", val1c)
            vfocfreq.set_apply_callback(apply_freq, _mem.vfo.c)
            work.append(vfocfreq)

            if not self.COLOR_LCD4:
                val1d = RadioSettingValueString(0, 10, convert_bytes_to_freq(
                                                _mem.vfo.d.freq))
                val1d.set_validate_callback(my_validate)
                vfodfreq = RadioSetting("vfo.d.freq", "VFO D frequency", val1d)
                vfodfreq.set_apply_callback(apply_freq, _mem.vfo.d)
                work.append(vfodfreq)

        if not self.MODEL == "GMRS-50X1":
            vfoashiftd = RadioSetting("vfo.a.shiftd", "VFO A shift",
                                      RadioSettingValueList(
                                          LIST_SHIFT,
                                          LIST_SHIFT[_mem.vfo.a.shiftd]))
            work.append(vfoashiftd)

            vfobshiftd = RadioSetting("vfo.b.shiftd", "VFO B shift",
                                      RadioSettingValueList(
                                          LIST_SHIFT,
                                          LIST_SHIFT[_mem.vfo.b.shiftd]))
            work.append(vfobshiftd)

            if self.COLOR_LCD:
                vfocshiftd = RadioSetting("vfo.c.shiftd", "VFO C shift",
                                          RadioSettingValueList(
                                              LIST_SHIFT,
                                              LIST_SHIFT[_mem.vfo.c.shiftd]))
                work.append(vfocshiftd)

                if not self.COLOR_LCD4:
                    val = RadioSettingValueList(LIST_SHIFT,
                                                LIST_SHIFT[_mem.vfo.d.shiftd])
                    vfodshiftd = RadioSetting("vfo.d.shiftd", "VFO D shift",
                                              val)
                    work.append(vfodshiftd)

        def convert_bytes_to_offset(bytes):
            real_offset = 0
            for byte in bytes:
                real_offset = (real_offset * 10) + byte
            return chirp_common.format_freq(real_offset * 1000)

        def apply_offset(setting, obj):
            value = chirp_common.parse_freq(str(setting.value)) / 1000
            for i in range(5, -1, -1):
                obj.offset[i] = value % 10
                value /= 10

        if not self.MODEL == "GMRS-50X1":
            if self.COLOR_LCD:
                val1a = RadioSettingValueString(0, 10, convert_bytes_to_offset(
                                                _mem.vfo.a.offset))
                vfoaoffset = RadioSetting("vfo.a.offset",
                                          "VFO A offset (0.000-999.999)",
                                          val1a)
                vfoaoffset.set_apply_callback(apply_offset, _mem.vfo.a)
                work.append(vfoaoffset)

                val1b = RadioSettingValueString(0, 10, convert_bytes_to_offset(
                                                _mem.vfo.b.offset))
                vfoboffset = RadioSetting("vfo.b.offset",
                                          "VFO B offset (0.000-999.999)",
                                          val1b)
                vfoboffset.set_apply_callback(apply_offset, _mem.vfo.b)
                work.append(vfoboffset)

                val1c = RadioSettingValueString(0, 10, convert_bytes_to_offset(
                                                _mem.vfo.c.offset))
                vfocoffset = RadioSetting("vfo.c.offset",
                                          "VFO C offset (0.000-999.999)",
                                          val1c)
                vfocoffset.set_apply_callback(apply_offset, _mem.vfo.c)
                work.append(vfocoffset)

                if not self.COLOR_LCD4:
                    val1d = RadioSettingValueString(0, 10,
                                                    convert_bytes_to_offset(
                                                        _mem.vfo.d.offset))
                    vfodoffset = RadioSetting("vfo.d.offset",
                                              "VFO D offset (0.000-999.999)",
                                              val1d)
                    vfodoffset.set_apply_callback(apply_offset, _mem.vfo.d)
                    work.append(vfodoffset)
            else:
                val1a = RadioSettingValueString(0, 10, convert_bytes_to_offset(
                                                _mem.vfo.a.offset))
                vfoaoffset = RadioSetting("vfo.a.offset",
                                          "VFO A offset (0.000-99.999)", val1a)
                vfoaoffset.set_apply_callback(apply_offset, _mem.vfo.a)
                work.append(vfoaoffset)

                val1b = RadioSettingValueString(0, 10, convert_bytes_to_offset(
                                                _mem.vfo.b.offset))
                vfoboffset = RadioSetting("vfo.b.offset",
                                          "VFO B offset (0.000-99.999)", val1b)
                vfoboffset.set_apply_callback(apply_offset, _mem.vfo.b)
                work.append(vfoboffset)

        if not self.MODEL == "GMRS-50X1":
            vfoatxp = RadioSetting("vfo.a.power", "VFO A power",
                                   RadioSettingValueList(
                                       LIST_TXP,
                                       LIST_TXP[_mem.vfo.a.power]))
            work.append(vfoatxp)

            vfobtxp = RadioSetting("vfo.b.power", "VFO B power",
                                   RadioSettingValueList(
                                       LIST_TXP,
                                       LIST_TXP[_mem.vfo.b.power]))
            work.append(vfobtxp)

            if self.COLOR_LCD:
                vfoctxp = RadioSetting("vfo.c.power", "VFO C power",
                                       RadioSettingValueList(
                                           LIST_TXP,
                                           LIST_TXP[_mem.vfo.c.power]))
                work.append(vfoctxp)

                if not self.COLOR_LCD4:
                    vfodtxp = RadioSetting("vfo.d.power", "VFO D power",
                                           RadioSettingValueList(
                                               LIST_TXP,
                                               LIST_TXP[_mem.vfo.d.power]))
                    work.append(vfodtxp)

        if not self.MODEL == "GMRS-50X1":
            vfoawide = RadioSetting("vfo.a.wide", "VFO A bandwidth",
                                    RadioSettingValueList(
                                        LIST_WIDE,
                                        LIST_WIDE[_mem.vfo.a.wide]))
            work.append(vfoawide)

            vfobwide = RadioSetting("vfo.b.wide", "VFO B bandwidth",
                                    RadioSettingValueList(
                                        LIST_WIDE,
                                        LIST_WIDE[_mem.vfo.b.wide]))
            work.append(vfobwide)

            if self.COLOR_LCD:
                vfocwide = RadioSetting("vfo.c.wide", "VFO C bandwidth",
                                        RadioSettingValueList(
                                            LIST_WIDE,
                                            LIST_WIDE[_mem.vfo.c.wide]))
                work.append(vfocwide)

                if not self.COLOR_LCD4:
                    vfodwide = RadioSetting("vfo.d.wide", "VFO D bandwidth",
                                            RadioSettingValueList(
                                                LIST_WIDE,
                                                LIST_WIDE[_mem.vfo.d.wide]))
                    work.append(vfodwide)

        vfoastep = RadioSetting("vfo.a.step", "VFO A step",
                                RadioSettingValueList(
                                    LIST_STEP,
                                    LIST_STEP[_mem.vfo.a.step]))
        work.append(vfoastep)

        vfobstep = RadioSetting("vfo.b.step", "VFO B step",
                                RadioSettingValueList(
                                    LIST_STEP,
                                    LIST_STEP[_mem.vfo.b.step]))
        work.append(vfobstep)

        if self.COLOR_LCD:
            vfocstep = RadioSetting("vfo.c.step", "VFO C step",
                                    RadioSettingValueList(
                                        LIST_STEP,
                                        LIST_STEP[_mem.vfo.c.step]))
            work.append(vfocstep)

            if not self.COLOR_LCD4:
                vfodstep = RadioSetting("vfo.d.step", "VFO D step",
                                        RadioSettingValueList(
                                            LIST_STEP,
                                            LIST_STEP[_mem.vfo.d.step]))
                work.append(vfodstep)

        vfoaoptsig = RadioSetting("vfo.a.optsig", "VFO A optional signal",
                                  RadioSettingValueList(
                                      OPTSIG_LIST,
                                      OPTSIG_LIST[_mem.vfo.a.optsig]))
        work.append(vfoaoptsig)

        vfoboptsig = RadioSetting("vfo.b.optsig", "VFO B optional signal",
                                  RadioSettingValueList(
                                      OPTSIG_LIST,
                                      OPTSIG_LIST[_mem.vfo.b.optsig]))
        work.append(vfoboptsig)

        if self.COLOR_LCD:
            vfocoptsig = RadioSetting("vfo.c.optsig", "VFO C optional signal",
                                      RadioSettingValueList(
                                          OPTSIG_LIST,
                                          OPTSIG_LIST[_mem.vfo.c.optsig]))
            work.append(vfocoptsig)

            if not self.COLOR_LCD4:
                val = RadioSettingValueList(OPTSIG_LIST,
                                            OPTSIG_LIST[_mem.vfo.d.optsig])
                vfodoptsig = RadioSetting("vfo.d.optsig",
                                          "VFO D optional signal", val)
                work.append(vfodoptsig)

        vfoaspmute = RadioSetting("vfo.a.spmute", "VFO A speaker mute",
                                  RadioSettingValueList(
                                      SPMUTE_LIST,
                                      SPMUTE_LIST[_mem.vfo.a.spmute]))
        work.append(vfoaspmute)

        vfobspmute = RadioSetting("vfo.b.spmute", "VFO B speaker mute",
                                  RadioSettingValueList(
                                      SPMUTE_LIST,
                                      SPMUTE_LIST[_mem.vfo.b.spmute]))
        work.append(vfobspmute)

        if self.COLOR_LCD:
            vfocspmute = RadioSetting("vfo.c.spmute", "VFO C speaker mute",
                                      RadioSettingValueList(
                                          SPMUTE_LIST,
                                          SPMUTE_LIST[_mem.vfo.c.spmute]))
            work.append(vfocspmute)

            if not self.COLOR_LCD4:
                vfodspmute = RadioSetting("vfo.d.spmute", "VFO D speaker mute",
                                          RadioSettingValueList(
                                              SPMUTE_LIST,
                                              SPMUTE_LIST[_mem.vfo.d.spmute]))
                work.append(vfodspmute)

        if not self.COLOR_LCD or \
                (self.COLOR_LCD and not self.VENDOR == "BTECH"):
            vfoascr = RadioSetting("vfo.a.scramble", "VFO A scramble",
                                   RadioSettingValueBoolean(
                                       _mem.vfo.a.scramble))
            work.append(vfoascr)

            vfobscr = RadioSetting("vfo.b.scramble", "VFO B scramble",
                                   RadioSettingValueBoolean(
                                       _mem.vfo.b.scramble))
            work.append(vfobscr)

        if self.COLOR_LCD and not self.VENDOR == "BTECH":
            vfocscr = RadioSetting("vfo.c.scramble", "VFO C scramble",
                                   RadioSettingValueBoolean(
                                       _mem.vfo.c.scramble))
            work.append(vfocscr)

            vfodscr = RadioSetting("vfo.d.scramble", "VFO D scramble",
                                   RadioSettingValueBoolean(
                                       _mem.vfo.d.scramble))
            work.append(vfodscr)

        if not self.MODEL == "GMRS-50X1":
            vfoascode = RadioSetting("vfo.a.scode", "VFO A PTT-ID",
                                     RadioSettingValueList(
                                         PTTIDCODE_LIST,
                                         PTTIDCODE_LIST[_mem.vfo.a.scode]))
            work.append(vfoascode)

            vfobscode = RadioSetting("vfo.b.scode", "VFO B PTT-ID",
                                     RadioSettingValueList(
                                         PTTIDCODE_LIST,
                                         PTTIDCODE_LIST[_mem.vfo.b.scode]))
            work.append(vfobscode)

            if self.COLOR_LCD:
                vfocscode = RadioSetting("vfo.c.scode", "VFO C PTT-ID",
                                         RadioSettingValueList(
                                             PTTIDCODE_LIST,
                                             PTTIDCODE_LIST[_mem.vfo.c.scode]))
                work.append(vfocscode)

                if not self.COLOR_LCD4:
                    val = RadioSettingValueList(PTTIDCODE_LIST,
                                                PTTIDCODE_LIST[
                                                    _mem.vfo.d.scode])
                    vfodscode = RadioSetting("vfo.d.scode", "VFO D PTT-ID",
                                             val)
                    work.append(vfodscode)

        if not self.MODEL == "GMRS-50X1":
            pttid = RadioSetting("settings.pttid", "PTT ID",
                                 RadioSettingValueList(
                                     PTTID_LIST,
                                     PTTID_LIST[_mem.settings.pttid]))
            work.append(pttid)

        if not self.COLOR_LCD:
            # FM presets
            fm_presets = RadioSettingGroup("fm_presets", "FM Presets")
            top.append(fm_presets)

            def fm_validate(value):
                if value == 0:
                    return chirp_common.format_freq(value)
                if not (87.5 <= value and value <= 108.0):  # 87.5-108MHz
                    msg = ("FM-Preset-Frequency: " +
                           "Must be between 87.5 and 108 MHz")
                    raise InvalidValueError(msg)
                return value

            def apply_fm_preset_name(setting, obj):
                valstring = str(setting.value)
                for i in range(0, 6):
                    if valstring[i] in VALID_CHARS:
                        obj[i] = valstring[i]
                    else:
                        obj[i] = '0xff'

            def apply_fm_freq(setting, obj):
                value = chirp_common.parse_freq(str(setting.value)) / 10
                for i in range(7, -1, -1):
                    obj.freq[i] = value % 10
                    value /= 10

            _presets = self._memobj.fm_radio_preset
            i = 1
            for preset in _presets:
                line = RadioSetting("fm_presets_" + str(i),
                                    "Station name " + str(i),
                                    RadioSettingValueString(0, 6, _filter(
                                        preset.broadcast_station_name)))
                line.set_apply_callback(apply_fm_preset_name,
                                        preset.broadcast_station_name)

                val = RadioSettingValueFloat(0, 108,
                                             convert_bytes_to_freq(
                                                 preset.freq))
                fmfreq = RadioSetting("fm_presets_" + str(i) + "_freq",
                                      "Frequency " + str(i), val)
                val.set_validate_callback(fm_validate)
                fmfreq.set_apply_callback(apply_fm_freq, preset)
                fm_presets.append(line)
                fm_presets.append(fmfreq)

                i = i + 1

        # DTMF-Setting
        dtmf_enc_settings = RadioSettingGroup("dtmf_enc_settings",
                                              "DTMF Encoding Settings")
        dtmf_dec_settings = RadioSettingGroup("dtmf_dec_settings",
                                              "DTMF Decoding Settings")
        top.append(dtmf_enc_settings)
        top.append(dtmf_dec_settings)
        txdisable = RadioSetting("dtmf_settings.txdisable",
                                 "TX-Disable",
                                 RadioSettingValueBoolean(
                                     _mem.dtmf_settings.txdisable))
        dtmf_enc_settings.append(txdisable)

        rxdisable = RadioSetting("dtmf_settings.rxdisable",
                                 "RX-Disable",
                                 RadioSettingValueBoolean(
                                     _mem.dtmf_settings.rxdisable))
        dtmf_enc_settings.append(rxdisable)

        if _mem.dtmf_settings.dtmfspeed_on > 0x0F:
            val = 0x03
        else:
            val = _mem.dtmf_settings.dtmfspeed_on
        dtmfspeed_on = RadioSetting(
            "dtmf_settings.dtmfspeed_on",
            "DTMF Speed (On Time)",
            RadioSettingValueList(LIST_DTMF_SPEED,
                                  LIST_DTMF_SPEED[
                                      val]))
        dtmf_enc_settings.append(dtmfspeed_on)

        if _mem.dtmf_settings.dtmfspeed_off > 0x0F:
            val = 0x03
        else:
            val = _mem.dtmf_settings.dtmfspeed_off
        dtmfspeed_off = RadioSetting(
            "dtmf_settings.dtmfspeed_off",
            "DTMF Speed (Off Time)",
            RadioSettingValueList(LIST_DTMF_SPEED,
                                  LIST_DTMF_SPEED[
                                      val]))
        dtmf_enc_settings.append(dtmfspeed_off)

        def memory2string(dmtf_mem):
            dtmf_string = ""
            for digit in dmtf_mem:
                if digit != 255:
                    index = LIST_DTMF_VALUES.index(digit)
                    dtmf_string = dtmf_string + LIST_DTMF_DIGITS[index]
            return dtmf_string

        def apply_dmtf_frame(setting, obj):
            LOG.debug("Setting DTMF-Code: " + str(setting.value))
            val_string = str(setting.value)
            for i in range(0, 16):
                obj[i] = 255
            i = 0
            for current_char in val_string:
                current_char = current_char.upper()
                index = LIST_DTMF_DIGITS.index(current_char)
                obj[i] = LIST_DTMF_VALUES[index]
                i = i + 1

        codes = self._memobj.dtmf_codes
        i = 1
        for dtmfcode in codes:
            val = RadioSettingValueString(0, 16, memory2string(
                                              dtmfcode.code),
                                          False, CHARSET_DTMF_DIGITS)
            line = RadioSetting("dtmf_code_" + str(i) + "_code",
                                "DMTF Code " + str(i), val)
            line.set_apply_callback(apply_dmtf_frame, dtmfcode.code)
            dtmf_enc_settings.append(line)
            i = i + 1

        line = RadioSetting("dtmf_settings.mastervice",
                            "Master and Vice ID",
                            RadioSettingValueBoolean(
                                _mem.dtmf_settings.mastervice))
        dtmf_dec_settings.append(line)

        val = RadioSettingValueString(0, 16, memory2string(
                                          _mem.dtmf_settings.masterid),
                                      False, CHARSET_DTMF_DIGITS)
        line = RadioSetting("dtmf_settings.masterid",
                            "Master Control ID ", val)
        line.set_apply_callback(apply_dmtf_frame,
                                _mem.dtmf_settings.masterid)
        dtmf_dec_settings.append(line)

        line = RadioSetting("dtmf_settings.minspection",
                            "Master Inspection",
                            RadioSettingValueBoolean(
                                _mem.dtmf_settings.minspection))
        dtmf_dec_settings.append(line)

        line = RadioSetting("dtmf_settings.mmonitor",
                            "Master Monitor",
                            RadioSettingValueBoolean(
                                _mem.dtmf_settings.mmonitor))
        dtmf_dec_settings.append(line)

        line = RadioSetting("dtmf_settings.mstun",
                            "Master Stun",
                            RadioSettingValueBoolean(
                                _mem.dtmf_settings.mstun))
        dtmf_dec_settings.append(line)

        line = RadioSetting("dtmf_settings.mkill",
                            "Master Kill",
                            RadioSettingValueBoolean(
                                _mem.dtmf_settings.mkill))
        dtmf_dec_settings.append(line)

        line = RadioSetting("dtmf_settings.mrevive",
                            "Master Revive",
                            RadioSettingValueBoolean(
                                _mem.dtmf_settings.mrevive))
        dtmf_dec_settings.append(line)

        val = RadioSettingValueString(0, 16, memory2string(
                                          _mem.dtmf_settings.viceid),
                                      False, CHARSET_DTMF_DIGITS)
        line = RadioSetting("dtmf_settings.viceid",
                            "Vice Control ID ", val)
        line.set_apply_callback(apply_dmtf_frame,
                                _mem.dtmf_settings.viceid)
        dtmf_dec_settings.append(line)

        line = RadioSetting("dtmf_settings.vinspection",
                            "Vice Inspection",
                            RadioSettingValueBoolean(
                                _mem.dtmf_settings.vinspection))
        dtmf_dec_settings.append(line)

        line = RadioSetting("dtmf_settings.vmonitor",
                            "Vice Monitor",
                            RadioSettingValueBoolean(
                                _mem.dtmf_settings.vmonitor))
        dtmf_dec_settings.append(line)

        line = RadioSetting("dtmf_settings.vstun",
                            "Vice Stun",
                            RadioSettingValueBoolean(
                                _mem.dtmf_settings.vstun))
        dtmf_dec_settings.append(line)

        line = RadioSetting("dtmf_settings.vkill",
                            "Vice Kill",
                            RadioSettingValueBoolean(
                                _mem.dtmf_settings.vkill))
        dtmf_dec_settings.append(line)

        line = RadioSetting("dtmf_settings.vrevive",
                            "Vice Revive",
                            RadioSettingValueBoolean(
                                _mem.dtmf_settings.vrevive))
        dtmf_dec_settings.append(line)

        val = RadioSettingValueString(0, 16, memory2string(
                                          _mem.dtmf_settings.inspection),
                                      False, CHARSET_DTMF_DIGITS)
        line = RadioSetting("dtmf_settings.inspection",
                            "Inspection", val)
        line.set_apply_callback(apply_dmtf_frame,
                                _mem.dtmf_settings.inspection)
        dtmf_dec_settings.append(line)

        val = RadioSettingValueString(0, 16, memory2string(
                                          _mem.dtmf_settings.alarmcode),
                                      False, CHARSET_DTMF_DIGITS)
        line = RadioSetting("dtmf_settings.alarmcode",
                            "Alarm", val)
        line.set_apply_callback(apply_dmtf_frame,
                                _mem.dtmf_settings.alarmcode)
        dtmf_dec_settings.append(line)

        val = RadioSettingValueString(0, 16, memory2string(
                                          _mem.dtmf_settings.kill),
                                      False, CHARSET_DTMF_DIGITS)
        line = RadioSetting("dtmf_settings.kill",
                            "Kill", val)
        line.set_apply_callback(apply_dmtf_frame,
                                _mem.dtmf_settings.kill)
        dtmf_dec_settings.append(line)

        val = RadioSettingValueString(0, 16, memory2string(
                                          _mem.dtmf_settings.monitor),
                                      False, CHARSET_DTMF_DIGITS)
        line = RadioSetting("dtmf_settings.monitor",
                            "Monitor", val)
        line.set_apply_callback(apply_dmtf_frame,
                                _mem.dtmf_settings.monitor)
        dtmf_dec_settings.append(line)

        val = RadioSettingValueString(0, 16, memory2string(
                                          _mem.dtmf_settings.stun),
                                      False, CHARSET_DTMF_DIGITS)
        line = RadioSetting("dtmf_settings.stun",
                            "Stun", val)
        line.set_apply_callback(apply_dmtf_frame,
                                _mem.dtmf_settings.stun)
        dtmf_dec_settings.append(line)

        val = RadioSettingValueString(0, 16, memory2string(
                                          _mem.dtmf_settings.revive),
                                      False, CHARSET_DTMF_DIGITS)
        line = RadioSetting("dtmf_settings.revive",
                            "Revive", val)
        line.set_apply_callback(apply_dmtf_frame,
                                _mem.dtmf_settings.revive)
        dtmf_dec_settings.append(line)

        def apply_dmtf_listvalue(setting, obj):
            LOG.debug("Setting value: " + str(setting.value) + " from list")
            val = str(setting.value)
            index = LIST_DTMF_SPECIAL_DIGITS.index(val)
            val = LIST_DTMF_SPECIAL_VALUES[index]
            obj.set_value(val)

        if _mem.dtmf_settings.groupcode not in LIST_DTMF_SPECIAL_VALUES:
            val = 0x0B
        else:
            val = _mem.dtmf_settings.groupcode
        idx = LIST_DTMF_SPECIAL_VALUES.index(val)
        line = RadioSetting(
            "dtmf_settings.groupcode",
            "Group Code",
            RadioSettingValueList(LIST_DTMF_SPECIAL_DIGITS,
                                  LIST_DTMF_SPECIAL_DIGITS[idx]))
        line.set_apply_callback(apply_dmtf_listvalue,
                                _mem.dtmf_settings.groupcode)
        dtmf_dec_settings.append(line)

        if _mem.dtmf_settings.spacecode not in LIST_DTMF_SPECIAL_VALUES:
            val = 0x0C
        else:
            val = _mem.dtmf_settings.spacecode
        idx = LIST_DTMF_SPECIAL_VALUES.index(val)
        line = RadioSetting(
            "dtmf_settings.spacecode",
            "Space Code",
            RadioSettingValueList(LIST_DTMF_SPECIAL_DIGITS,
                                  LIST_DTMF_SPECIAL_DIGITS[idx]))
        line.set_apply_callback(apply_dmtf_listvalue,
                                _mem.dtmf_settings.spacecode)
        dtmf_dec_settings.append(line)

        if self.COLOR_LCD:
            if _mem.dtmf_settings.resettime > 0x63:
                val = 0x4F
            else:
                val = _mem.dtmf_settings.resettime
            line = RadioSetting(
                "dtmf_settings.resettime",
                "Reset time",
                RadioSettingValueList(LIST_5TONE_RESET_COLOR,
                                      LIST_5TONE_RESET_COLOR[
                                          val]))
            dtmf_dec_settings.append(line)
        else:
            line = RadioSetting(
                "dtmf_settings.resettime",
                "Reset time",
                RadioSettingValueList(LIST_5TONE_RESET,
                                      LIST_5TONE_RESET[
                                          _mem.dtmf_settings.resettime]))
            dtmf_dec_settings.append(line)

        if _mem.dtmf_settings.delayproctime > 0x27:
            val = 0x04
        else:
            val = _mem.dtmf_settings.delayproctime
        line = RadioSetting(
            "dtmf_settings.delayproctime",
            "Delay processing time",
            RadioSettingValueList(LIST_DTMF_DELAY,
                                  LIST_DTMF_DELAY[
                                      val]))
        dtmf_dec_settings.append(line)

        # 5 Tone Settings
        stds_5tone = RadioSettingGroup("stds_5tone", "Standards")
        codes_5tone = RadioSettingGroup("codes_5tone", "Codes")

        group_5tone = RadioSettingGroup("group_5tone", "5 Tone Settings")
        group_5tone.append(stds_5tone)
        group_5tone.append(codes_5tone)

        top.append(group_5tone)

        def apply_list_value(setting, obj):
            options = setting.value.get_options()
            obj.set_value(options.index(str(setting.value)))

        _5tone_standards = self._memobj._5tone_std_settings
        i = 0
        for standard in _5tone_standards:
            std_5tone = RadioSettingGroup("std_5tone_" + str(i),
                                          LIST_5TONE_STANDARDS[i])
            stds_5tone.append(std_5tone)

            period = standard.period
            if period == 255:
                LOG.debug("Period for " + LIST_5TONE_STANDARDS[i] +
                          " is not yet configured. Setting to 70ms.")
                period = 5

            if period <= len(LIST_5TONE_STANDARD_PERIODS):
                line = RadioSetting(
                    "_5tone_std_settings_" + str(i) + "_period",
                    "Period (ms)", RadioSettingValueList
                    (LIST_5TONE_STANDARD_PERIODS,
                     LIST_5TONE_STANDARD_PERIODS[period]))
                line.set_apply_callback(apply_list_value, standard.period)
                std_5tone.append(line)
            else:
                LOG.debug("Invalid value for 5tone period! Disabling.")

            group_tone = standard.group_tone
            if group_tone == 255:
                LOG.debug("Group-Tone for " + LIST_5TONE_STANDARDS[i] +
                          " is not yet configured. Setting to A.")
                group_tone = 10

            if group_tone <= len(LIST_5TONE_DIGITS):
                line = RadioSetting(
                    "_5tone_std_settings_" + str(i) + "_grouptone",
                    "Group Tone",
                    RadioSettingValueList(LIST_5TONE_DIGITS,
                                          LIST_5TONE_DIGITS[
                                              group_tone]))
                line.set_apply_callback(apply_list_value,
                                        standard.group_tone)
                std_5tone.append(line)
            else:
                LOG.debug("Invalid value for 5tone digit! Disabling.")

            repeat_tone = standard.repeat_tone
            if repeat_tone == 255:
                LOG.debug("Repeat-Tone for " + LIST_5TONE_STANDARDS[i] +
                          " is not yet configured. Setting to E.")
                repeat_tone = 14

            if repeat_tone <= len(LIST_5TONE_DIGITS):
                line = RadioSetting(
                    "_5tone_std_settings_" + str(i) + "_repttone",
                    "Repeat Tone",
                    RadioSettingValueList(LIST_5TONE_DIGITS,
                                          LIST_5TONE_DIGITS[
                                              repeat_tone]))
                line.set_apply_callback(apply_list_value,
                                        standard.repeat_tone)
                std_5tone.append(line)
            else:
                LOG.debug("Invalid value for 5tone digit! Disabling.")
            i = i + 1

        def my_apply_5tonestdlist_value(setting, obj):
            if LIST_5TONE_STANDARDS.index(str(setting.value)) == 15:
                obj.set_value(0xFF)
            else:
                obj.set_value(LIST_5TONE_STANDARDS.
                              index(str(setting.value)))

        def apply_5tone_frame(setting, obj):
            LOG.debug("Setting 5 Tone: " + str(setting.value))
            valstring = str(setting.value)
            if len(valstring) == 0:
                for i in range(0, 5):
                    obj[i] = 255
            else:
                validFrame = True
                for i in range(0, 5):
                    currentChar = valstring[i].upper()
                    if currentChar in LIST_5TONE_DIGITS:
                        obj[i] = LIST_5TONE_DIGITS.index(currentChar)
                    else:
                        validFrame = False
                        LOG.debug("invalid char: " + str(currentChar))
                if not validFrame:
                    LOG.debug("setting whole frame to FF")
                    for i in range(0, 5):
                        obj[i] = 255

        def validate_5tone_frame(value):
            if (len(str(value)) != 5) and (len(str(value)) != 0):
                msg = ("5 Tone must have 5 digits or 0 digits")
                raise InvalidValueError(msg)
            for digit in str(value):
                if digit.upper() not in LIST_5TONE_DIGITS:
                    msg = (str(digit) + " is not a valid digit for 5tones")
                    raise InvalidValueError(msg)
            return value

        def frame2string(frame):
            frameString = ""
            for digit in frame:
                if digit != 255:
                    frameString = frameString + LIST_5TONE_DIGITS[digit]
            return frameString

        _5tone_codes = self._memobj._5tone_codes
        i = 1
        for code in _5tone_codes:
            code_5tone = RadioSettingGroup("code_5tone_" + str(i),
                                           "5 Tone code " + str(i))
            codes_5tone.append(code_5tone)
            if (code.standard == 255):
                currentVal = 15
            else:
                currentVal = code.standard
            line = RadioSetting("_5tone_code_" + str(i) + "_std",
                                " Standard",
                                RadioSettingValueList(LIST_5TONE_STANDARDS,
                                                      LIST_5TONE_STANDARDS[
                                                          currentVal]))
            line.set_apply_callback(my_apply_5tonestdlist_value,
                                    code.standard)
            code_5tone.append(line)

            val = RadioSettingValueString(0, 6,
                                          frame2string(code.frame1), False)
            line = RadioSetting("_5tone_code_" + str(i) + "_frame1",
                                " Frame 1", val)
            val.set_validate_callback(validate_5tone_frame)
            line.set_apply_callback(apply_5tone_frame, code.frame1)
            code_5tone.append(line)

            val = RadioSettingValueString(0, 6,
                                          frame2string(code.frame2), False)
            line = RadioSetting("_5tone_code_" + str(i) + "_frame2",
                                " Frame 2", val)
            val.set_validate_callback(validate_5tone_frame)
            line.set_apply_callback(apply_5tone_frame, code.frame2)
            code_5tone.append(line)

            val = RadioSettingValueString(0, 6,
                                          frame2string(code.frame3), False)
            line = RadioSetting("_5tone_code_" + str(i) + "_frame3",
                                " Frame 3", val)
            val.set_validate_callback(validate_5tone_frame)
            line.set_apply_callback(apply_5tone_frame, code.frame3)
            code_5tone.append(line)
            i = i + 1

        _5_tone_decode1 = RadioSetting(
            "_5tone_settings._5tone_decode_call_frame1",
            "5 Tone decode call Frame 1",
            RadioSettingValueBoolean(
                _mem._5tone_settings._5tone_decode_call_frame1))
        group_5tone.append(_5_tone_decode1)

        _5_tone_decode2 = RadioSetting(
            "_5tone_settings._5tone_decode_call_frame2",
            "5 Tone decode call Frame 2",
            RadioSettingValueBoolean(
                _mem._5tone_settings._5tone_decode_call_frame2))
        group_5tone.append(_5_tone_decode2)

        _5_tone_decode3 = RadioSetting(
            "_5tone_settings._5tone_decode_call_frame3",
            "5 Tone decode call Frame 3",
            RadioSettingValueBoolean(
                _mem._5tone_settings._5tone_decode_call_frame3))
        group_5tone.append(_5_tone_decode3)

        _5_tone_decode_disp1 = RadioSetting(
            "_5tone_settings._5tone_decode_disp_frame1",
            "5 Tone decode disp Frame 1",
            RadioSettingValueBoolean(
                _mem._5tone_settings._5tone_decode_disp_frame1))
        group_5tone.append(_5_tone_decode_disp1)

        _5_tone_decode_disp2 = RadioSetting(
            "_5tone_settings._5tone_decode_disp_frame2",
            "5 Tone decode disp Frame 2",
            RadioSettingValueBoolean(
                _mem._5tone_settings._5tone_decode_disp_frame2))
        group_5tone.append(_5_tone_decode_disp2)

        _5_tone_decode_disp3 = RadioSetting(
            "_5tone_settings._5tone_decode_disp_frame3",
            "5 Tone decode disp Frame 3",
            RadioSettingValueBoolean(
                _mem._5tone_settings._5tone_decode_disp_frame3))
        group_5tone.append(_5_tone_decode_disp3)

        decode_standard = _mem._5tone_settings.decode_standard
        if decode_standard == 255:
            decode_standard = 0
        if decode_standard <= len(LIST_5TONE_STANDARDS_without_none):
            line = RadioSetting("_5tone_settings.decode_standard",
                                "5 Tone-decode Standard",
                                RadioSettingValueList(
                                    LIST_5TONE_STANDARDS_without_none,
                                    LIST_5TONE_STANDARDS_without_none[
                                        decode_standard]))
            group_5tone.append(line)
        else:
            LOG.debug("Invalid decode std...")

        _5tone_delay1 = _mem._5tone_settings._5tone_delay1
        if _5tone_delay1 == 255:
            _5tone_delay1 = 20

        if _5tone_delay1 <= len(LIST_5TONE_DELAY):
            list = RadioSettingValueList(LIST_5TONE_DELAY,
                                         LIST_5TONE_DELAY[
                                             _5tone_delay1])
            line = RadioSetting("_5tone_settings._5tone_delay1",
                                "5 Tone Delay Frame 1", list)
            group_5tone.append(line)
        else:
            LOG.debug(
                "Invalid value for 5tone delay (frame1) ! Disabling.")

        _5tone_delay2 = _mem._5tone_settings._5tone_delay2
        if _5tone_delay2 == 255:
            _5tone_delay2 = 20
            LOG.debug("5 Tone delay unconfigured! Resetting to 200ms.")

        if _5tone_delay2 <= len(LIST_5TONE_DELAY):
            list = RadioSettingValueList(LIST_5TONE_DELAY,
                                         LIST_5TONE_DELAY[
                                             _5tone_delay2])
            line = RadioSetting("_5tone_settings._5tone_delay2",
                                "5 Tone Delay Frame 2", list)
            group_5tone.append(line)
        else:
            LOG.debug("Invalid value for 5tone delay (frame2)! Disabling.")

        _5tone_delay3 = _mem._5tone_settings._5tone_delay3
        if _5tone_delay3 == 255:
            _5tone_delay3 = 20
            LOG.debug("5 Tone delay unconfigured! Resetting to 200ms.")

        if _5tone_delay3 <= len(LIST_5TONE_DELAY):
            list = RadioSettingValueList(LIST_5TONE_DELAY,
                                         LIST_5TONE_DELAY[
                                             _5tone_delay3])
            line = RadioSetting("_5tone_settings._5tone_delay3",
                                "5 Tone Delay Frame 3", list)
            group_5tone.append(line)
        else:
            LOG.debug("Invalid value for 5tone delay (frame3)! Disabling.")

        ext_length = _mem._5tone_settings._5tone_first_digit_ext_length
        if ext_length == 255:
            ext_length = 0
            LOG.debug("1st Tone ext length unconfigured! Resetting to 0")

        if ext_length <= len(LIST_5TONE_DELAY):
            list = RadioSettingValueList(
                LIST_5TONE_DELAY,
                LIST_5TONE_DELAY[
                    ext_length])
            line = RadioSetting(
                "_5tone_settings._5tone_first_digit_ext_length",
                "First digit extend length", list)
            group_5tone.append(line)
        else:
            LOG.debug("Invalid value for 5tone ext length! Disabling.")

        decode_reset_time = _mem._5tone_settings.decode_reset_time
        if decode_reset_time == 255:
            decode_reset_time = 59
            LOG.debug("Decode reset time unconfigured. resetting.")
        if decode_reset_time <= len(LIST_5TONE_RESET):
            list = RadioSettingValueList(
                LIST_5TONE_RESET,
                LIST_5TONE_RESET[
                    decode_reset_time])
            line = RadioSetting("_5tone_settings.decode_reset_time",
                                "Decode reset time", list)
            group_5tone.append(line)
        else:
            LOG.debug("Invalid value decode reset time! Disabling.")

        # 2 Tone
        encode_2tone = RadioSettingGroup("encode_2tone", "2 Tone Encode")
        decode_2tone = RadioSettingGroup("decode_2tone", "2 Code Decode")

        top.append(encode_2tone)
        top.append(decode_2tone)

        duration_1st_tone = self._memobj._2tone.duration_1st_tone
        if duration_1st_tone == 255:
            LOG.debug("Duration of first 2 Tone digit is not yet " +
                      "configured. Setting to 600ms")
            duration_1st_tone = 60

        if duration_1st_tone <= len(LIST_5TONE_DELAY):
            val = RadioSettingValueList(LIST_5TONE_DELAY,
                                        LIST_5TONE_DELAY[
                                            duration_1st_tone])
            line = RadioSetting("_2tone.duration_1st_tone",
                                "Duration 1st Tone", val)
            encode_2tone.append(line)

        duration_2nd_tone = self._memobj._2tone.duration_2nd_tone
        if duration_2nd_tone == 255:
            LOG.debug("Duration of second 2 Tone digit is not yet " +
                      "configured. Setting to 600ms")
            duration_2nd_tone = 60

        if duration_2nd_tone <= len(LIST_5TONE_DELAY):
            val = RadioSettingValueList(LIST_5TONE_DELAY,
                                        LIST_5TONE_DELAY[
                                            duration_2nd_tone])
            line = RadioSetting("_2tone.duration_2nd_tone",
                                "Duration 2nd Tone", val)
            encode_2tone.append(line)

        duration_gap = self._memobj._2tone.duration_gap
        if duration_gap == 255:
            LOG.debug("Duration of gap is not yet " +
                      "configured. Setting to 300ms")
            duration_gap = 30

        if duration_gap <= len(LIST_5TONE_DELAY):
            line = RadioSetting("_2tone.duration_gap", "Duration of gap",
                                RadioSettingValueList(LIST_5TONE_DELAY,
                                                      LIST_5TONE_DELAY[
                                                          duration_gap]))
            encode_2tone.append(line)

        def _2tone_validate(value):
            if value == 0:
                return 65535
            if value == 65535:
                return value
            if not (300 <= value and value <= 3000):
                msg = ("2 Tone Frequency: Must be between 300 and 3000 Hz")
                raise InvalidValueError(msg)
            return value

        def apply_2tone_freq(setting, obj):
            val = int(setting.value)
            if (val == 0) or (val == 65535):
                obj.set_value(65535)
            else:
                obj.set_value(val)

        i = 1
        for code in self._memobj._2tone._2tone_encode:
            code_2tone = RadioSettingGroup("code_2tone_" + str(i),
                                           "Encode Code " + str(i))
            encode_2tone.append(code_2tone)

            tmp = code.freq1
            if tmp == 65535:
                tmp = 0
            val1 = RadioSettingValueInteger(0, 65535, tmp)
            freq1 = RadioSetting("2tone_code_" + str(i) + "_freq1",
                                 "Frequency 1", val1)
            val1.set_validate_callback(_2tone_validate)
            freq1.set_apply_callback(apply_2tone_freq, code.freq1)
            code_2tone.append(freq1)

            tmp = code.freq2
            if tmp == 65535:
                tmp = 0
            val2 = RadioSettingValueInteger(0, 65535, tmp)
            freq2 = RadioSetting("2tone_code_" + str(i) + "_freq2",
                                 "Frequency 2", val2)
            val2.set_validate_callback(_2tone_validate)
            freq2.set_apply_callback(apply_2tone_freq, code.freq2)
            code_2tone.append(freq2)

            i = i + 1

        decode_reset_time = _mem._2tone.reset_time
        if decode_reset_time == 255:
            decode_reset_time = 59
            LOG.debug("Decode reset time unconfigured. resetting.")
        if decode_reset_time <= len(LIST_5TONE_RESET):
            list = RadioSettingValueList(
                LIST_5TONE_RESET,
                LIST_5TONE_RESET[
                    decode_reset_time])
            line = RadioSetting("_2tone.reset_time",
                                "Decode reset time", list)
            decode_2tone.append(line)
        else:
            LOG.debug("Invalid value decode reset time! Disabling.")

        def apply_2tone_freq_pair(setting, obj):
            val = int(setting.value)
            derived_val = 65535
            frqname = str(setting._name[-5:])
            derivedname = "derived_from_" + frqname

            if (val == 0):
                val = 65535
                derived_val = 65535
            else:
                derived_val = int(round(2304000.0/val))

            obj[frqname].set_value(val)
            obj[derivedname].set_value(derived_val)

            LOG.debug("Apply " + frqname + ": " + str(val) + " | " +
                      derivedname + ": " + str(derived_val))

        i = 1
        for decode_code in self._memobj._2tone._2tone_decode:
            _2tone_dec_code = RadioSettingGroup("code_2tone_" + str(i),
                                                "Decode Code " + str(i))
            decode_2tone.append(_2tone_dec_code)

            j = 1
            for dec in decode_code.decs:
                val = dec.dec
                if val == 255:
                    LOG.debug("Dec for Code " + str(i) + " Dec " + str(j) +
                              " is not yet configured. Setting to 0.")
                    val = 0

                if val <= len(LIST_2TONE_DEC):
                    line = RadioSetting(
                        "_2tone_dec_settings_" + str(i) + "_dec_" + str(j),
                        "Dec " + str(j), RadioSettingValueList
                        (LIST_2TONE_DEC,
                         LIST_2TONE_DEC[val]))
                    line.set_apply_callback(apply_list_value, dec.dec)
                    _2tone_dec_code.append(line)
                else:
                    LOG.debug("Invalid value for 2tone dec! Disabling.")

                val = dec.response
                if val == 255:
                    LOG.debug("Response for Code " +
                              str(i) + " Dec " + str(j) +
                              " is not yet configured. Setting to 0.")
                    val = 0

                if val <= len(LIST_2TONE_RESPONSE):
                    line = RadioSetting(
                        "_2tone_dec_settings_" +
                        str(i) + "_resp_" + str(j),
                        "Response " + str(j), RadioSettingValueList
                        (LIST_2TONE_RESPONSE,
                         LIST_2TONE_RESPONSE[val]))
                    line.set_apply_callback(apply_list_value, dec.response)
                    _2tone_dec_code.append(line)
                else:
                    LOG.debug(
                        "Invalid value for 2tone response! Disabling.")

                val = dec.alert
                if val == 255:
                    LOG.debug("Alert for Code " +
                              str(i) + " Dec " + str(j) +
                              " is not yet configured. Setting to 0.")
                    val = 0

                if val <= len(PTTIDCODE_LIST):
                    line = RadioSetting(
                        "_2tone_dec_settings_" +
                        str(i) + "_alert_" + str(j),
                        "Alert " + str(j), RadioSettingValueList
                        (PTTIDCODE_LIST,
                         PTTIDCODE_LIST[val]))
                    line.set_apply_callback(apply_list_value, dec.alert)
                    _2tone_dec_code.append(line)
                else:
                    LOG.debug("Invalid value for 2tone alert! Disabling.")
                j = j + 1

            freq = self._memobj._2tone.freqs[i-1]
            for char in ['A', 'B', 'C', 'D']:
                setting_name = "freq" + str(char)

                tmp = freq[setting_name]
                if tmp == 65535:
                    tmp = 0
                if tmp != 0:
                    expected = int(round(2304000.0/tmp))
                    from_mem = freq["derived_from_" + setting_name]
                    if expected != from_mem:
                        LOG.error("Expected " + str(expected) +
                                  " but read " + str(from_mem) +
                                  ". Disabling 2Tone Decode Freqs!")
                        break
                val = RadioSettingValueInteger(0, 65535, tmp)
                frq = RadioSetting("2tone_dec_" + str(i) +
                                   "_freq" + str(char),
                                   ("Decode Frequency " + str(char)), val)
                val.set_validate_callback(_2tone_validate)
                frq.set_apply_callback(apply_2tone_freq_pair, freq)
                _2tone_dec_code.append(frq)

            i = i + 1

        return top

    def set_settings(self, settings):
        _settings = self._memobj.settings
        for element in settings:
            if not isinstance(element, RadioSetting):
                if element.get_name() == "fm_preset":
                    self._set_fm_preset(element)
                else:
                    self.set_settings(element)
                    continue
            else:
                try:
                    name = element.get_name()
                    if "." in name:
                        bits = name.split(".")
                        obj = self._memobj
                        for bit in bits[:-1]:
                            if "/" in bit:
                                bit, index = bit.split("/", 1)
                                index = int(index)
                                obj = getattr(obj, bit)[index]
                            else:
                                obj = getattr(obj, bit)
                        setting = bits[-1]
                    else:
                        obj = _settings
                        setting = element.get_name()

                    if element.has_apply_callback():
                        LOG.debug("Using apply callback")
                        element.run_apply_callback()
                    elif setting == "volume" and self.MODEL == "KT-WP12":
                        setattr(obj, setting, int(element.value) - 1)
                    elif setting == "volume" and self.MODEL == "WP-9900":
                        setattr(obj, setting, int(element.value) - 1)
                    elif element.value.get_mutable():
                        LOG.debug("Setting %s = %s" % (setting, element.value))
                        setattr(obj, setting, element.value)
                except Exception as e:
                    LOG.debug(element.get_name())
                    raise

    @classmethod
    def match_model(cls, filedata, filename):
        match_size = False
        match_model = False

        # testing the file data size
        if len(filedata) == MEM_SIZE:
            match_size = True

        # testing the firmware model fingerprint
        match_model = model_match(cls, filedata)

        if match_size and match_model:
            return True
        else:
            return False


MEM_FORMAT = """
#seekto 0x0000;
struct {
  lbcd rxfreq[4];
  lbcd txfreq[4];
  ul16 rxtone;
  ul16 txtone;
  u8 unknown0:4,
     scode:4;
  u8 unknown1:2,
     spmute:2,
     unknown2:2,
     optsig:2;
  u8 unknown3:3,
     scramble:1,
     unknown4:3,
     power:1;
  u8 unknown5:1,
     wide:1,
     unknown6:2,
     bcl:1,
     add:1,
     pttid:2;
} memory[200];

#seekto 0x0E00;
struct {
  u8 tdr;
  u8 unknown1;
  u8 sql;
  u8 unknown2[2];
  u8 tot;
  u8 apo;           // BTech radios use this as the Auto Power Off time
                    // other radios use this as pre-Time Out Alert
  u8 unknown3;
  u8 abr;
  u8 beep;
  u8 unknown4[4];
  u8 dtmfst;
  u8 unknown5[2];
  u8 prisc;
  u8 prich;
  u8 screv;
  u8 unknown6[2];
  u8 pttid;
  u8 pttlt;
  u8 unknown7;
  u8 emctp;
  u8 emcch;
  u8 ringt;
  u8 unknown8;
  u8 camdf;
  u8 cbmdf;
  u8 sync;          // BTech radios use this as the display sync setting
                    // other radios use this as the auto keypad lock setting
  u8 ponmsg;
  u8 wtled;
  u8 rxled;
  u8 txled;
  u8 unknown9[5];
  u8 anil;
  u8 reps;
  u8 repm;
  u8 tdrab;
  u8 ste;
  u8 rpste;
  u8 rptdl;
  u8 mgain;
  u8 dtmfg;
} settings;

#seekto 0x0E80;
struct {
  u8 unknown1;
  u8 vfomr;
  u8 keylock;
  u8 unknown2;
  u8 unknown3:4,
     vfomren:1,
     unknown4:1,
     reseten:1,
     menuen:1;
  u8 unknown5[11];
  u8 dispab;
  u8 mrcha;
  u8 mrchb;
  u8 menu;
} settings2;

#seekto 0x0EC0;
struct {
  char line1[6];
  char line2[6];
} poweron_msg;

struct settings_vfo {
  u8 freq[8];
  u8 offset[6];
  u8 unknown2[2];
  ul16 rxtone;
  ul16 txtone;
  u8 scode;
  u8 spmute;
  u8 optsig;
  u8 scramble;
  u8 wide;
  u8 power;
  u8 shiftd;
  u8 step;
  u8 unknown3[4];
};

#seekto 0x0F00;
struct {
  struct settings_vfo a;
  struct settings_vfo b;
} vfo;

#seekto 0x1000;
struct {
  char name[6];
  u8 unknown1[10];
} names[200];

#seekto 0x2400;
struct {
  u8 period; // one out of LIST_5TONE_STANDARD_PERIODS
  u8 group_tone;
  u8 repeat_tone;
  u8 unused[13];
} _5tone_std_settings[15];

#seekto 0x2500;
struct {
  u8 frame1[5];
  u8 frame2[5];
  u8 frame3[5];
  u8 standard;   // one out of LIST_5TONE_STANDARDS
} _5tone_codes[15];

#seekto 0x25F0;
struct {
  u8 _5tone_delay1; // * 10ms
  u8 _5tone_delay2; // * 10ms
  u8 _5tone_delay3; // * 10ms
  u8 _5tone_first_digit_ext_length;
  u8 unknown1;
  u8 unknown2;
  u8 unknown3;
  u8 unknown4;
  u8 decode_standard;
  u8 unknown5:5,
     _5tone_decode_call_frame3:1,
     _5tone_decode_call_frame2:1,
     _5tone_decode_call_frame1:1;
  u8 unknown6:5,
     _5tone_decode_disp_frame3:1,
     _5tone_decode_disp_frame2:1,
     _5tone_decode_disp_frame1:1;
  u8 decode_reset_time; // * 100 + 100ms
} _5tone_settings;

#seekto 0x2900;
struct {
  u8 code[16]; // 0=x0A, A=0x0D, B=0x0E, C=0x0F, D=0x00, #=0x0C *=0x0B
} dtmf_codes[15];

#seekto 0x29F0;
struct {
  u8 dtmfspeed_on;  //list with 50..2000ms in steps of 10
  u8 dtmfspeed_off; //list with 50..2000ms in steps of 10
  u8 unknown0[14];
  u8 inspection[16];
  u8 monitor[16];
  u8 alarmcode[16];
  u8 stun[16];
  u8 kill[16];
  u8 revive[16];
  u8 unknown1[16];
  u8 unknown2[16];
  u8 unknown3[16];
  u8 unknown4[16];
  u8 unknown5[16];
  u8 unknown6[16];
  u8 unknown7[16];
  u8 masterid[16];
  u8 viceid[16];
  u8 unused01:7,
     mastervice:1;
  u8 unused02:3,
     mrevive:1,
     mkill:1,
     mstun:1,
     mmonitor:1,
     minspection:1;
  u8 unused03:3,
     vrevive:1,
     vkill:1,
     vstun:1,
     vmonitor:1,
     vinspection:1;
  u8 unused04:6,
     txdisable:1,
     rxdisable:1;
  u8 groupcode;
  u8 spacecode;
  u8 delayproctime; // * 100 + 100ms
  u8 resettime;     // * 100 + 100ms
} dtmf_settings;

#seekto 0x2D00;
struct {
  struct {
    ul16 freq1;
    u8 unused01[6];
    ul16 freq2;
    u8 unused02[6];
  } _2tone_encode[15];
  u8 duration_1st_tone; // *10ms
  u8 duration_2nd_tone; // *10ms
  u8 duration_gap;      // *10ms
  u8 unused03[13];
  struct {
    struct {
      u8 dec;      // one out of LIST_2TONE_DEC
      u8 response; // one out of LIST_2TONE_RESPONSE
      u8 alert;    // 1-16
    } decs[4];
    u8 unused04[4];
  } _2tone_decode[15];
  u8 unused05[16];

  struct {
    ul16 freqA;
    ul16 freqB;
    ul16 freqC;
    ul16 freqD;
    // unknown what those values mean, but they are
    // derived from configured frequencies
    ul16 derived_from_freqA; // 2304000/freqA
    ul16 derived_from_freqB; // 2304000/freqB
    ul16 derived_from_freqC; // 2304000/freqC
    ul16 derived_from_freqD; // 2304000/freqD
  }freqs[15];
  u8 reset_time;  // * 100 + 100ms - 100-8000ms
} _2tone;

#seekto 0x3000;
struct {
  u8 freq[8];
  char broadcast_station_name[6];
  u8 unknown[2];
} fm_radio_preset[16];

#seekto 0x3C90;
struct {
  u8 vhf_low[3];
  u8 vhf_high[3];
  u8 uhf_low[3];
  u8 uhf_high[3];
} ranges;

// the UV-2501+220 & KT8900R has different zones for storing ranges

#seekto 0x3CD0;
struct {
  u8 vhf_low[3];
  u8 vhf_high[3];
  u8 unknown1[4];
  u8 unknown2[6];
  u8 vhf2_low[3];
  u8 vhf2_high[3];
  u8 unknown3[4];
  u8 unknown4[6];
  u8 uhf_low[3];
  u8 uhf_high[3];
} ranges220;

#seekto 0x3F70;
struct {
  char fp[6];
} fingerprint;

"""


class BTech(BTechMobileCommon):
    """BTECH's UV-5001 and alike radios"""
    BANDS = 2
    COLOR_LCD = False
    NAME_LENGTH = 6

    def set_options(self):
        """This is to read the options from the image and set it in the
        environment, for now just the limits of the freqs in the VHF/UHF
        ranges"""

        # setting the correct ranges for each radio type
        if self.MODEL in ["UV-2501+220", "KT8900R"]:
            # the model 2501+220 has a segment in 220
            # and a different position in the memmap
            # also the QYT KT8900R
            ranges = self._memobj.ranges220
        else:
            ranges = self._memobj.ranges

        # the normal dual bands
        vhf = _decode_ranges(ranges.vhf_low, ranges.vhf_high)
        uhf = _decode_ranges(ranges.uhf_low, ranges.uhf_high)

        # DEBUG
        LOG.info("Radio ranges: VHF %d to %d" % vhf)
        LOG.info("Radio ranges: UHF %d to %d" % uhf)

        # 220Mhz radios case
        if self.MODEL in ["UV-2501+220", "KT8900R"]:
            vhf2 = _decode_ranges(ranges.vhf2_low, ranges.vhf2_high)
            LOG.info("Radio ranges: VHF(220) %d to %d" % vhf2)
            self._220_range = vhf2

        # set the class with the real data
        self._vhf_range = vhf
        self._uhf_range = uhf

    def process_mmap(self):
        """Process the mem map into the mem object"""

        # Get it
        self._memobj = bitwise.parse(MEM_FORMAT, self._mmap)

        # load specific parameters from the radio image
        self.set_options()


# Declaring Aliases (Clones of the real radios)
class JT2705M(chirp_common.Alias):
    VENDOR = "Jetstream"
    MODEL = "JT2705M"


class JT6188Mini(chirp_common.Alias):
    VENDOR = "Juentai"
    MODEL = "JT-6188 Mini"


class JT6188Plus(chirp_common.Alias):
    VENDOR = "Juentai"
    MODEL = "JT-6188 Plus"


class SSGT890(chirp_common.Alias):
    VENDOR = "Sainsonic"
    MODEL = "GT-890"


class ZastoneMP300(chirp_common.Alias):
    VENDOR = "Zastone"
    MODEL = "MP-300"


# real radios
@directory.register
class UV2501(BTech):
    """Baofeng Tech UV2501"""
    MODEL = "UV-2501"
    _fileid = [UV2501G3_fp,
               UV2501G2_fp,
               UV2501pp2_fp,
               UV2501pp_fp]


@directory.register
class UV2501_220(BTech):
    """Baofeng Tech UV2501+220"""
    MODEL = "UV-2501+220"
    BANDS = 3
    _magic = MSTRING_220
    _fileid = [UV2501_220G3_fp,
               UV2501_220G2_fp,
               UV2501_220_fp,
               UV2501_220pp_fp]


@directory.register
class UV5001(BTech):
    """Baofeng Tech UV5001"""
    MODEL = "UV-5001"
    _fileid = [UV5001G3_fp,
               UV5001G22_fp,
               UV5001G2_fp,
               UV5001alpha_fp,
               UV5001pp_fp]
    _power_levels = [chirp_common.PowerLevel("High", watts=50),
                     chirp_common.PowerLevel("Low", watts=10)]


@directory.register
class MINI8900(BTech):
    """WACCOM MINI-8900"""
    VENDOR = "WACCOM"
    MODEL = "MINI-8900"
    _magic = MSTRING_MINI8900
    _fileid = [MINI8900_fp, ]
    # Clones
    ALIASES = [JT6188Plus, ]


@directory.register
class KTUV980(BTech):
    """QYT KT-UV980"""
    VENDOR = "QYT"
    MODEL = "KT-UV980"
    _vhf_range = (136000000, 175000000)
    _uhf_range = (400000000, 481000000)
    _magic = MSTRING_MINI8900
    _fileid = [KTUV980_fp, ]
    # Clones
    ALIASES = [JT2705M, ]

# Please note that there is a version of this radios that is a clone of the
# Waccom Mini8900, maybe an early version?


class OTGRadioV1(chirp_common.Alias):
    VENDOR = 'OTGSTUFF'
    MODEL = 'OTG Radio v1'


@directory.register
class KT9800(BTech):
    """QYT KT8900"""
    VENDOR = "QYT"
    MODEL = "KT8900"
    _vhf_range = (136000000, 175000000)
    _uhf_range = (400000000, 481000000)
    _magic = MSTRING_KT8900
    _fileid = [KT8900_fp,
               KT8900_fp1,
               KT8900_fp2,
               KT8900_fp3,
               KT8900_fp4,
               KT8900_fp5,
               KT8900_fp6,
               KT8900_fp7]
    # Clones
    ALIASES = [JT6188Mini, SSGT890, ZastoneMP300]


@directory.register
class KT9800R(BTech):
    """QYT KT8900R"""
    VENDOR = "QYT"
    MODEL = "KT8900R"
    BANDS = 3
    _vhf_range = (136000000, 175000000)
    _220_range = (240000000, 271000000)
    _uhf_range = (400000000, 481000000)
    _magic = MSTRING_KT8900R
    _fileid = [KT8900R_fp,
               KT8900R_fp1,
               KT8900R_fp2,
               KT8900R_fp3,
               KT8900R_fp4,
               KT8900R_fp5]


@directory.register
class LT588UV(BTech):
    """LUITON LT-588UV"""
    VENDOR = "LUITON"
    MODEL = "LT-588UV"
    _vhf_range = (136000000, 175000000)
    _uhf_range = (400000000, 481000000)
    _magic = MSTRING_KT8900
    _fileid = [LT588UV_fp,
               LT588UV_fp1]
    _power_levels = [chirp_common.PowerLevel("High", watts=60),
                     chirp_common.PowerLevel("Low", watts=10)]


COLOR_MEM_FORMAT = """
#seekto 0x0000;
struct {
  lbcd rxfreq[4];
  lbcd txfreq[4];
  ul16 rxtone;
  ul16 txtone;
  u8 unknown0:4,
     scode:4;
  u8 unknown1:2,
     spmute:2,
     unknown2:2,
     optsig:2;
  u8 unknown3:3,
     scramble:1,
     unknown4:2,
     power:2;
  u8 unknown5:1,
     wide:1,
     unknown6:2,
     bcl:1,
     add:1,
     pttid:2;
} memory[200];

#seekto 0x0E00;
struct {
  u8 tmr;
  u8 unknown1;
  u8 sql;
  u8 unknown2;
  u8 mgain2;
  u8 tot;
  u8 apo;
  u8 unknown3;
  u8 abr;
  u8 beep;
  u8 unknown4[4];
  u8 dtmfst;
  u8 unknown5[2];
  u8 screv;
  u8 unknown6[2];
  u8 pttid;
  u8 pttlt;
  u8 unknown7;
  u8 emctp;
  u8 emcch;
  u8 sigbp;
  u8 unknown8;
  u8 camdf;
  u8 cbmdf;
  u8 ccmdf;
  u8 cdmdf;
  u8 langua;
  u8 sync;          // BTech radios use this as the display sync
                    // setting, other radios use this as the auto
                    // keypad lock setting
  u8 mainfc;
  u8 mainbc;
  u8 menufc;
  u8 menubc;
  u8 stafc;
  u8 stabc;
  u8 sigfc;
  u8 sigbc;
  u8 rxfc;
  u8 txfc;
  u8 txdisp;
  u8 unknown9[5];
  u8 anil;
  u8 reps;
  u8 repm;
  u8 tmrmr;
  u8 ste;
  u8 rpste;
  u8 rptdl;
  u8 dtmfg;
  u8 mgain;         // used by db25-g for ponyey
  u8 skiptx;
  u8 scmode;
  u8 tmrtx;
} settings;

#seekto 0x0E80;
struct {
  u8 unknown1;
  u8 vfomr;
  u8 keylock;
  u8 unknown2;
  u8 unknown3:4,
     vfomren:1,
     unknown4:1,
     reseten:1,
     menuen:1;
  u8 unknown5[11];
  u8 dispab;
  u8 unknown6[2];
  u8 menu;
  u8 unknown7[7];
  u8 vfomra;
  u8 vfomrb;
  u8 vfomrc;
  u8 vfomrd;
  u8 mrcha;
  u8 mrchb;
  u8 mrchc;
  u8 mrchd;
} settings2;

struct settings_vfo {
  u8 freq[8];
  u8 offset[6];
  u8 unknown2[2];
  ul16 rxtone;
  ul16 txtone;
  u8 scode;
  u8 spmute;
  u8 optsig;
  u8 scramble;
  u8 wide;
  u8 power;
  u8 shiftd;
  u8 step;
  u8 unknown3[4];
};

#seekto 0x0F00;
struct {
  struct settings_vfo a;
  struct settings_vfo b;
  struct settings_vfo c;
  struct settings_vfo d;
} vfo;

#seekto 0x0F80;
struct {
  char line1[8];
  char line2[8];
  char line3[8];
  char line4[8];
  char line5[8];
  char line6[8];
  char line7[8];
  char line8[8];
} poweron_msg;

#seekto 0x1000;
struct {
  char name[8];
  u8 unknown1[8];
} names[200];

#seekto 0x2400;
struct {
  u8 period; // one out of LIST_5TONE_STANDARD_PERIODS
  u8 group_tone;
  u8 repeat_tone;
  u8 unused[13];
} _5tone_std_settings[15];

#seekto 0x2500;
struct {
  u8 frame1[5];
  u8 frame2[5];
  u8 frame3[5];
  u8 standard;   // one out of LIST_5TONE_STANDARDS
} _5tone_codes[15];

#seekto 0x25F0;
struct {
  u8 _5tone_delay1; // * 10ms
  u8 _5tone_delay2; // * 10ms
  u8 _5tone_delay3; // * 10ms
  u8 _5tone_first_digit_ext_length;
  u8 unknown1;
  u8 unknown2;
  u8 unknown3;
  u8 unknown4;
  u8 decode_standard;
  u8 unknown5:5,
     _5tone_decode_call_frame3:1,
     _5tone_decode_call_frame2:1,
     _5tone_decode_call_frame1:1;
  u8 unknown6:5,
     _5tone_decode_disp_frame3:1,
     _5tone_decode_disp_frame2:1,
     _5tone_decode_disp_frame1:1;
  u8 decode_reset_time; // * 100 + 100ms
} _5tone_settings;

#seekto 0x2900;
struct {
  u8 code[16]; // 0=x0A, A=0x0D, B=0x0E, C=0x0F, D=0x00, #=0x0C *=0x0B
} dtmf_codes[15];

#seekto 0x29F0;
struct {
  u8 dtmfspeed_on;  //list with 50..2000ms in steps of 10
  u8 dtmfspeed_off; //list with 50..2000ms in steps of 10
  u8 unknown0[14];
  u8 inspection[16];
  u8 monitor[16];
  u8 alarmcode[16];
  u8 stun[16];
  u8 kill[16];
  u8 revive[16];
  u8 unknown1[16];
  u8 unknown2[16];
  u8 unknown3[16];
  u8 unknown4[16];
  u8 unknown5[16];
  u8 unknown6[16];
  u8 unknown7[16];
  u8 masterid[16];
  u8 viceid[16];
  u8 unused01:7,
     mastervice:1;
  u8 unused02:3,
     mrevive:1,
     mkill:1,
     mstun:1,
     mmonitor:1,
     minspection:1;
  u8 unused03:3,
     vrevive:1,
     vkill:1,
     vstun:1,
     vmonitor:1,
     vinspection:1;
  u8 unused04:6,
     txdisable:1,
     rxdisable:1;
  u8 groupcode;
  u8 spacecode;
  u8 delayproctime; // * 100 + 100ms
  u8 resettime;     // * 100 + 100ms
} dtmf_settings;

#seekto 0x2D00;
struct {
  struct {
    ul16 freq1;
    u8 unused01[6];
    ul16 freq2;
    u8 unused02[6];
  } _2tone_encode[15];
  u8 duration_1st_tone; // *10ms
  u8 duration_2nd_tone; // *10ms
  u8 duration_gap;      // *10ms
  u8 unused03[13];
  struct {
    struct {
      u8 dec;      // one out of LIST_2TONE_DEC
      u8 response; // one out of LIST_2TONE_RESPONSE
      u8 alert;    // 1-16
    } decs[4];
    u8 unused04[4];
  } _2tone_decode[15];
  u8 unused05[16];

  struct {
    ul16 freqA;
    ul16 freqB;
    ul16 freqC;
    ul16 freqD;
    // unknown what those values mean, but they are
    // derived from configured frequencies
    ul16 derived_from_freqA; // 2304000/freqA
    ul16 derived_from_freqB; // 2304000/freqB
    ul16 derived_from_freqC; // 2304000/freqC
    ul16 derived_from_freqD; // 2304000/freqD
  }freqs[15];
  u8 reset_time;  // * 100 + 100ms - 100-8000ms
} _2tone;

#seekto 0x3D80;
struct {
  u8 vhf_low[3];
  u8 vhf_high[3];
  u8 unknown1[4];
  u8 unknown2[6];
  u8 vhf2_low[3];
  u8 vhf2_high[3];
  u8 unknown3[4];
  u8 unknown4[6];
  u8 uhf_low[3];
  u8 uhf_high[3];
  u8 unknown5[4];
  u8 unknown6[6];
  u8 uhf2_low[3];
  u8 uhf2_high[3];
} ranges;

#seekto 0x3F70;
struct {
  char fp[6];
} fingerprint;

"""


class BTechColor(BTechMobileCommon):
    """BTECH's Color LCD Mobile and alike radios"""
    COLOR_LCD = True
    NAME_LENGTH = 8
    LIST_TMR = LIST_TMR16

    def process_mmap(self):
        """Process the mem map into the mem object"""

        # Get it
        self._memobj = bitwise.parse(COLOR_MEM_FORMAT, self._mmap)

        # load specific parameters from the radio image
        self.set_options()

    def set_options(self):
        """This is to read the options from the image and set it in the
        environment, for now just the limits of the freqs in the VHF/UHF
        ranges"""

        # setting the correct ranges for each radio type
        ranges = self._memobj.ranges

        # the normal dual bands
        vhf = _decode_ranges(ranges.vhf_low, ranges.vhf_high)
        uhf = _decode_ranges(ranges.uhf_low, ranges.uhf_high)

        # DEBUG
        LOG.info("Radio ranges: VHF %d to %d" % vhf)
        LOG.info("Radio ranges: UHF %d to %d" % uhf)

        # the additional bands
        if self.MODEL in ["UV-25X4", "KT7900D"]:
            # 200Mhz band
            vhf2 = _decode_ranges(ranges.vhf2_low, ranges.vhf2_high)
            LOG.info("Radio ranges: VHF(220) %d to %d" % vhf2)
            self._220_range = vhf2

            # 350Mhz band
            uhf2 = _decode_ranges(ranges.uhf2_low, ranges.uhf2_high)
            LOG.info("Radio ranges: UHF(350) %d to %d" % uhf2)
            self._350_range = uhf2

        # set the class with the real data
        self._vhf_range = vhf
        self._uhf_range = uhf


# Declaring Aliases (Clones of the real radios)
class SKT8900D(chirp_common.Alias):
    VENDOR = "Surecom"
    MODEL = "S-KT8900D"


class QB25(chirp_common.Alias):
    VENDOR = "Radioddity"
    MODEL = "QB25"


# real radios
@directory.register
class UV25X2(BTechColor):
    """Baofeng Tech UV25X2"""
    MODEL = "UV-25X2"
    BANDS = 2
    _vhf_range = (130000000, 180000000)
    _uhf_range = (400000000, 521000000)
    _magic = MSTRING_UV25X2
    _fileid = [UV25X2_fp, ]


@directory.register
class UV25X4(BTechColor):
    """Baofeng Tech UV25X4"""
    MODEL = "UV-25X4"
    BANDS = 4
    _vhf_range = (130000000, 180000000)
    _220_range = (200000000, 271000000)
    _uhf_range = (400000000, 521000000)
    _350_range = (350000000, 391000000)
    _magic = MSTRING_UV25X4
    _fileid = [UV25X4_fp, ]


@directory.register
class UV50X2(BTechColor):
    """Baofeng Tech UV50X2"""
    MODEL = "UV-50X2"
    BANDS = 2
    _vhf_range = (130000000, 180000000)
    _uhf_range = (400000000, 521000000)
    _magic = MSTRING_UV25X2
    _fileid = [UV50X2_fp, ]
    _power_levels = [chirp_common.PowerLevel("High", watts=50),
                     chirp_common.PowerLevel("Low", watts=10)]


@directory.register
class KT7900D(BTechColor):
    """QYT KT7900D"""
    VENDOR = "QYT"
    MODEL = "KT7900D"
    BANDS = 4
    LIST_TMR = LIST_TMR15
    _vhf_range = (136000000, 175000000)
    _220_range = (200000000, 271000000)
    _uhf_range = (400000000, 481000000)
    _350_range = (350000000, 371000000)
    _magic = MSTRING_KT8900D
    _fileid = [KT7900D_fp, KT7900D_fp1, KT7900D_fp2, KT7900D_fp3, KT7900D_fp4,
               KT7900D_fp5, KT7900D_fp6, KT7900D_fp7, KT7900D_fp8, QB25_fp, ]
    # Clones
    ALIASES = [SKT8900D, QB25, ]


@directory.register
class KT8900D(BTechColor):
    """QYT KT8900D"""
    VENDOR = "QYT"
    MODEL = "KT8900D"
    BANDS = 2
    LIST_TMR = LIST_TMR15
    _vhf_range = (136000000, 175000000)
    _uhf_range = (400000000, 481000000)
    _magic = MSTRING_KT8900D
    _fileid = [KT8900D_fp3, KT8900D_fp2, KT8900D_fp1, KT8900D_fp]

    # Clones
    ALIASES = [OTGRadioV1]


@directory.register
class KT5800(BTechColor):
    """QYT KT5800"""
    VENDOR = "QYT"
    MODEL = "KT5800"
    BANDS = 2
    LIST_TMR = LIST_TMR15
    _vhf_range = (136000000, 175000000)
    _uhf_range = (400000000, 481000000)
    _magic = MSTRING_KT8900D
    _fileid = [KT5800_fp, ]


@directory.register
class KT980PLUS(BTechColor):
    """QYT KT980PLUS"""
    VENDOR = "QYT"
    MODEL = "KT980PLUS"
    BANDS = 2
    LIST_TMR = LIST_TMR15
    _vhf_range = (136000000, 175000000)
    _uhf_range = (400000000, 481000000)
    _magic = MSTRING_KT8900D
    _fileid = [KT980PLUS_fp1, KT980PLUS_fp]
    _power_levels = [chirp_common.PowerLevel("High", watts=75),
                     chirp_common.PowerLevel("Low", watts=55)]

    @classmethod
    def match_model(cls, filedata, filename):
        # This model is only ever matched via metadata
        return False


@directory.register
class DB25G(BTechColor):
    """Radioddity DB25-G"""
    VENDOR = "Radioddity"
    MODEL = "DB25-G"
    BANDS = 2
    LIST_TMR = LIST_TMR15
    _vhf_range = (136000000, 175000000)
    _uhf_range = (400000000, 481000000)
    _magic = MSTRING_KT8900D
    _fileid = [DB25G_fp1, DB25G_fp]
    _gmrs = True
    _power_levels = [chirp_common.PowerLevel("High", watts=25),
                     chirp_common.PowerLevel("Mid", watts=15),
                     chirp_common.PowerLevel("Low", watts=5)]

    @classmethod
    def match_model(cls, filedata, filename):
        # This model is only ever matched via metadata
        return False


GMRS_MEM_FORMAT = """
#seekto 0x0000;
struct {
  lbcd rxfreq[4];
  lbcd txfreq[4];
  ul16 rxtone;
  ul16 txtone;
  u8 unknown0:4,
     scode:4;
  u8 unknown1:2,
     spmute:2,
     unknown2:2,
     optsig:2;
  u8 unknown3:3,
     scramble:1,
     unknown4:2,
     power:2;
  u8 unknown5:1,
     wide:1,
     unknown6:2,
     bcl:1,
     add:1,
     pttid:2;
} memory[256];

#seekto 0x1000;
struct {
  char name[7];
  u8 unknown1[9];
} names[256];

#seekto 0x2400;
struct {
  u8 period; // one out of LIST_5TONE_STANDARD_PERIODS
  u8 group_tone;
  u8 repeat_tone;
  u8 unused[13];
} _5tone_std_settings[15];

#seekto 0x2500;
struct {
  u8 frame1[5];
  u8 frame2[5];
  u8 frame3[5];
  u8 standard;   // one out of LIST_5TONE_STANDARDS
} _5tone_codes[15];

#seekto 0x25F0;
struct {
  u8 _5tone_delay1; // * 10ms
  u8 _5tone_delay2; // * 10ms
  u8 _5tone_delay3; // * 10ms
  u8 _5tone_first_digit_ext_length;
  u8 unknown1;
  u8 unknown2;
  u8 unknown3;
  u8 unknown4;
  u8 decode_standard;
  u8 unknown5:5,
     _5tone_decode_call_frame3:1,
     _5tone_decode_call_frame2:1,
     _5tone_decode_call_frame1:1;
  u8 unknown6:5,
     _5tone_decode_disp_frame3:1,
     _5tone_decode_disp_frame2:1,
     _5tone_decode_disp_frame1:1;
  u8 decode_reset_time; // * 100 + 100ms
} _5tone_settings;

#seekto 0x2900;
struct {
  u8 code[16]; // 0=x0A, A=0x0D, B=0x0E, C=0x0F, D=0x00, #=0x0C *=0x0B
} dtmf_codes[15];

#seekto 0x29F0;
struct {
  u8 dtmfspeed_on;  //list with 50..2000ms in steps of 10
  u8 dtmfspeed_off; //list with 50..2000ms in steps of 10
  u8 unknown0[14];
  u8 inspection[16];
  u8 monitor[16];
  u8 alarmcode[16];
  u8 stun[16];
  u8 kill[16];
  u8 revive[16];
  u8 unknown1[16];
  u8 unknown2[16];
  u8 unknown3[16];
  u8 unknown4[16];
  u8 unknown5[16];
  u8 unknown6[16];
  u8 unknown7[16];
  u8 masterid[16];
  u8 viceid[16];
  u8 unused01:7,
     mastervice:1;
  u8 unused02:3,
     mrevive:1,
     mkill:1,
     mstun:1,
     mmonitor:1,
     minspection:1;
  u8 unused03:3,
     vrevive:1,
     vkill:1,
     vstun:1,
     vmonitor:1,
     vinspection:1;
  u8 unused04:6,
     txdisable:1,
     rxdisable:1;
  u8 groupcode;
  u8 spacecode;
  u8 delayproctime; // * 100 + 100ms
  u8 resettime;     // * 100 + 100ms
} dtmf_settings;

#seekto 0x2D00;
struct {
  struct {
    ul16 freq1;
    u8 unused01[6];
    ul16 freq2;
    u8 unused02[6];
  } _2tone_encode[15];
  u8 duration_1st_tone; // *10ms
  u8 duration_2nd_tone; // *10ms
  u8 duration_gap;      // *10ms
  u8 unused03[13];
  struct {
    struct {
      u8 dec;      // one out of LIST_2TONE_DEC
      u8 response; // one out of LIST_2TONE_RESPONSE
      u8 alert;    // 1-16
    } decs[4];
    u8 unused04[4];
  } _2tone_decode[15];
  u8 unused05[16];

  struct {
    ul16 freqA;
    ul16 freqB;
    ul16 freqC;
    ul16 freqD;
    // unknown what those values mean, but they are
    // derived from configured frequencies
    ul16 derived_from_freqA; // 2304000/freqA
    ul16 derived_from_freqB; // 2304000/freqB
    ul16 derived_from_freqC; // 2304000/freqC
    ul16 derived_from_freqD; // 2304000/freqD
  }freqs[15];
  u8 reset_time;  // * 100 + 100ms - 100-8000ms
} _2tone;

#seekto 0x3000;
struct {
  u8 freq[8];
  char broadcast_station_name[6];
  u8 unknown[2];
} fm_radio_preset[16];

#seekto 0x3200;
struct {
  u8 tmr;
  u8 unknown1;
  u8 sql;
  u8 unknown2;
  u8 autolk;
  u8 tot;
  u8 apo;
  u8 unknown3;
  u8 abr;
  u8 beep;
  u8 unknown4[4];
  u8 dtmfst;
  u8 unknown5[2];
  u8 screv;
  u8 unknown6[2];
  u8 pttid;
  u8 pttlt;
  u8 unknown7;
  u8 emctp;
  u8 emcch;
  u8 sigbp;
  u8 unknown8;
  u8 camdf;
  u8 cbmdf;
  u8 ccmdf;
  u8 cdmdf;
  u8 langua;
  u8 sync;


  u8 stfc;
  u8 mffc;
  u8 sfafc;
  u8 sfbfc;
  u8 sfcfc;
  u8 sfdfc;
  u8 subfc;
  u8 fmfc;
  u8 sigfc;
  u8 modfc;
  u8 menufc;
  u8 txfc;
  u8 txdisp;
  u8 unknown9[5];
  u8 anil;
  u8 reps;
  u8 repm;
  u8 tmrmr;
  u8 ste;
  u8 rpste;
  u8 rptdl;
  u8 dtmfg;
  u8 mgain;
  u8 skiptx;
  u8 scmode;
  u8 tmrtx;
} settings;

#seekto 0x3280;
struct {
  u8 unknown1;
  u8 vfomr;
  u8 keylock;
  u8 unknown2;
  u8 unknown3:4,
     vfomren:1,
     unknown4:1,
     reseten:1,
     menuen:1;
  u8 unknown5[11];
  u8 dispab;
  u8 unknown6[2];
  u8 smenu;
  u8 unknown7[7];
  u8 vfomra;
  u8 vfomrb;
  u8 vfomrc;
  u8 vfomrd;
  u8 mrcha;
  u8 mrchb;
  u8 mrchc;
  u8 mrchd;
} settings2;

struct settings_vfo {
  u8 freq[8];
  u8 offset[6];
  u8 unknown2[2];
  ul16 rxtone;
  ul16 txtone;
  u8 scode;
  u8 spmute;
  u8 optsig;
  u8 scramble;
  u8 wide;
  u8 power;
  u8 shiftd;
  u8 step;
  u8 unknown3[4];
};

#seekto 0x3300;
struct {
  struct settings_vfo a;
  struct settings_vfo b;
  struct settings_vfo c;
  struct settings_vfo d;
} vfo;

#seekto 0x3D80;
struct {
  u8 vhf_low[3];
  u8 vhf_high[3];
  u8 unknown1[4];
  u8 unknown2[6];
  u8 vhf2_low[3];
  u8 vhf2_high[3];
  u8 unknown3[4];
  u8 unknown4[6];
  u8 uhf_low[3];
  u8 uhf_high[3];
  u8 unknown5[4];
  u8 unknown6[6];
  u8 uhf2_low[3];
  u8 uhf2_high[3];
} ranges;

#seekto 0x33B0;
struct {
  char line[16];
} static_msg;

#seekto 0x3F70;
struct {
  char fp[6];
} fingerprint;

"""


class BTechGMRS(BTechMobileCommon):
    """BTECH's GMRS Mobile"""
    COLOR_LCD = True
    COLOR_LCD2 = True
    NAME_LENGTH = 7
    UPLOAD_MEM_SIZE = 0X3400

    def process_mmap(self):
        """Process the mem map into the mem object"""

        # Get it
        self._memobj = bitwise.parse(GMRS_MEM_FORMAT, self._mmap)

        # load specific parameters from the radio image
        self.set_options()

    def set_options(self):
        """This is to read the options from the image and set it in the
        environment, for now just the limits of the freqs in the VHF/UHF
        ranges"""

        # setting the correct ranges for each radio type
        ranges = self._memobj.ranges

        # the normal dual bands
        vhf = _decode_ranges(ranges.vhf_low, ranges.vhf_high)
        uhf = _decode_ranges(ranges.uhf_low, ranges.uhf_high)

        # DEBUG
        LOG.info("Radio ranges: VHF %d to %d" % vhf)
        LOG.info("Radio ranges: UHF %d to %d" % uhf)

        # set the class with the real data
        self._vhf_range = vhf
        self._uhf_range = uhf


# real radios
@directory.register
class GMRS50X1(BTechGMRS):
    """Baofeng Tech GMRS50X1"""
    MODEL = "GMRS-50X1"
    BANDS = 2
    LIST_TMR = LIST_TMR16
    _power_levels = [chirp_common.PowerLevel("High", watts=50),
                     chirp_common.PowerLevel("Mid", watts=10),
                     chirp_common.PowerLevel("Low", watts=5)]
    _vhf_range = (136000000, 175000000)
    _uhf_range = (400000000, 521000000)
    _upper = 255
    _magic = MSTRING_GMRS50X1
    _fileid = [GMRS50X1_fp1, GMRS50X1_fp, ]
    _gmrs = True


COLORHT_MEM_FORMAT = """
#seekto 0x0000;
struct {
  lbcd rxfreq[4];
  lbcd txfreq[4];
  ul16 rxtone;
  ul16 txtone;
  u8 unknown0:4,
     scode:4;
  u8 unknown1:2,
     spmute:2,
     unknown2:2,
     optsig:2;
  u8 unknown3:3,
     scramble:1,
     unknown4:3,
     power:1;
  u8 unknown5:1,
     wide:1,
     unknown6:2,
     bcl:1,
     add:1,
     pttid:2;
} memory[200];

#seekto 0x0E00;
struct {
  u8 tmr;
  u8 unknownE01;
  u8 sql;
  u8 unknownE03[2];
  u8 tot;
  u8 save;
  u8 unknownE07;
  u8 abr;
  u8 beep;
  u8 unknownE0A[4];
  u8 dsub;
  u8 dtmfst;
  u8 screv;
  u8 unknownE11[3];
  u8 pttid;
  u8 unknownE15;
  u8 pttlt;
  u8 unknownE17;
  u8 emctp;
  u8 emcch;
  u8 sigbp;
  u8 unknownE1B;
  u8 camdf;
  u8 cbmdf;
  u8 ccmdf;
  u8 cdmdf;
  u8 langua;
  u8 voice;
  u8 vox;
  u8 voxt;
  u8 sync;          // BTech radios use this as the display sync setting
                    // other radios use this as the auto keypad lock setting
  u8 stfc;
  u8 mffc;
  u8 sfafc;
  u8 sfbfc;
  u8 sfcfc;
  u8 sfdfc;
  u8 subfc;
  u8 fmfc;
  u8 sigfc;
  u8 menufc;
  u8 txfc;
  u8 rxfc;
  u8 unknownE31[5];
  u8 anil;
  u8 reps;
  u8 tmrmr;
  u8 ste;
  u8 rpste;
  u8 rptdl;
  u8 dtmfg;
  u8 tmrtx;
} settings;

#seekto 0x0E80;
struct {
  u8 unknown1;
  u8 vfomr;
  u8 keylock;
  u8 unknown2;
  u8 unknown3:4,
     vfomren:1,
     unknown4:1,
     reseten:1,
     menuen:1;
  u8 unknown5[11];
  u8 dispab;
  u8 unknown6[2];
  u8 menu;
  u8 unknown7[7];
  u8 vfomra;
  u8 vfomrb;
  u8 vfomrc;
  u8 vfomrd;
  u8 mrcha;
  u8 mrchb;
  u8 mrchc;
  u8 mrchd;
} settings2;

struct settings_vfo {
  u8 freq[8];
  u8 offset[6];
  u8 unknown2[2];
  ul16 rxtone;
  ul16 txtone;
  u8 scode;
  u8 spmute;
  u8 optsig;
  u8 scramble;
  u8 wide;
  u8 power;
  u8 shiftd;
  u8 step;
  u8 unknown3[4];
};

#seekto 0x0F00;
struct {
  struct settings_vfo a;
  struct settings_vfo b;
  struct settings_vfo c;
  struct settings_vfo d;
} vfo;

#seekto 0x0FE0;
struct {
  char line[16];
} static_msg;

#seekto 0x1000;
struct {
  char name[8];
  u8 unknown1[8];
} names[200];

#seekto 0x2400;
struct {
  u8 period; // one out of LIST_5TONE_STANDARD_PERIODS
  u8 group_tone;
  u8 repeat_tone;
  u8 unused[13];
} _5tone_std_settings[15];

#seekto 0x2500;
struct {
  u8 frame1[5];
  u8 frame2[5];
  u8 frame3[5];
  u8 standard;   // one out of LIST_5TONE_STANDARDS
} _5tone_codes[15];

#seekto 0x25F0;
struct {
  u8 _5tone_delay1; // * 10ms
  u8 _5tone_delay2; // * 10ms
  u8 _5tone_delay3; // * 10ms
  u8 _5tone_first_digit_ext_length;
  u8 unknown1;
  u8 unknown2;
  u8 unknown3;
  u8 unknown4;
  u8 decode_standard;
  u8 unknown5:5,
     _5tone_decode_call_frame3:1,
     _5tone_decode_call_frame2:1,
     _5tone_decode_call_frame1:1;
  u8 unknown6:5,
     _5tone_decode_disp_frame3:1,
     _5tone_decode_disp_frame2:1,
     _5tone_decode_disp_frame1:1;
  u8 decode_reset_time; // * 100 + 100ms
} _5tone_settings;

#seekto 0x2900;
struct {
  u8 code[16]; // 0=x0A, A=0x0D, B=0x0E, C=0x0F, D=0x00, #=0x0C *=0x0B
} dtmf_codes[15];

#seekto 0x29F0;
struct {
  u8 dtmfspeed_on;  //list with 50..2000ms in steps of 10
  u8 dtmfspeed_off; //list with 50..2000ms in steps of 10
  u8 unknown0[14];
  u8 inspection[16];
  u8 monitor[16];
  u8 alarmcode[16];
  u8 stun[16];
  u8 kill[16];
  u8 revive[16];
  u8 unknown1[16];
  u8 unknown2[16];
  u8 unknown3[16];
  u8 unknown4[16];
  u8 unknown5[16];
  u8 unknown6[16];
  u8 unknown7[16];
  u8 masterid[16];
  u8 viceid[16];
  u8 unused01:7,
     mastervice:1;
  u8 unused02:3,
     mrevive:1,
     mkill:1,
     mstun:1,
     mmonitor:1,
     minspection:1;
  u8 unused03:3,
     vrevive:1,
     vkill:1,
     vstun:1,
     vmonitor:1,
     vinspection:1;
  u8 unused04:6,
     txdisable:1,
     rxdisable:1;
  u8 groupcode;
  u8 spacecode;
  u8 delayproctime; // * 100 + 100ms
  u8 resettime;     // * 100 + 100ms
} dtmf_settings;

#seekto 0x2D00;
struct {
  struct {
    ul16 freq1;
    u8 unused01[6];
    ul16 freq2;
    u8 unused02[6];
  } _2tone_encode[15];
  u8 duration_1st_tone; // *10ms
  u8 duration_2nd_tone; // *10ms
  u8 duration_gap;      // *10ms
  u8 unused03[13];
  struct {
    struct {
      u8 dec;      // one out of LIST_2TONE_DEC
      u8 response; // one out of LIST_2TONE_RESPONSE
      u8 alert;    // 1-16
    } decs[4];
    u8 unused04[4];
  } _2tone_decode[15];
  u8 unused05[16];

  struct {
    ul16 freqA;
    ul16 freqB;
    ul16 freqC;
    ul16 freqD;
    // unknown what those values mean, but they are
    // derived from configured frequencies
    ul16 derived_from_freqA; // 2304000/freqA
    ul16 derived_from_freqB; // 2304000/freqB
    ul16 derived_from_freqC; // 2304000/freqC
    ul16 derived_from_freqD; // 2304000/freqD
  }freqs[15];
  u8 reset_time;  // * 100 + 100ms - 100-8000ms
} _2tone;

#seekto 0x3D80;
struct {
  u8 vhf_low[3];
  u8 vhf_high[3];
  u8 unknown1[4];
  u8 unknown2[6];
  u8 vhf2_low[3];
  u8 vhf2_high[3];
  u8 unknown3[4];
  u8 unknown4[6];
  u8 uhf_low[3];
  u8 uhf_high[3];
  u8 unknown5[4];
  u8 unknown6[6];
  u8 uhf2_low[3];
  u8 uhf2_high[3];
} ranges;

#seekto 0x3F70;
struct {
  char fp[6];
} fingerprint;

"""


class QYTColorHT(BTechMobileCommon):
    """QTY's Color LCD Handheld and alike radios"""
    COLOR_LCD = True
    COLOR_LCD3 = True
    NAME_LENGTH = 8
    LIST_TMR = LIST_TMR15

    def process_mmap(self):
        """Process the mem map into the mem object"""

        # Get it
        self._memobj = bitwise.parse(COLORHT_MEM_FORMAT, self._mmap)

        # load specific parameters from the radio image
        self.set_options()

    def set_options(self):
        """This is to read the options from the image and set it in the
        environment, for now just the limits of the freqs in the VHF/UHF
        ranges"""

        # setting the correct ranges for each radio type
        ranges = self._memobj.ranges

        # the normal dual bands
        vhf = _decode_ranges(ranges.vhf_low, ranges.vhf_high)
        uhf = _decode_ranges(ranges.uhf_low, ranges.uhf_high)

        # DEBUG
        LOG.info("Radio ranges: VHF %d to %d" % vhf)
        LOG.info("Radio ranges: UHF %d to %d" % uhf)

        # the additional bands
        if self.MODEL in ["KT-8R"]:
            # 200Mhz band
            vhf2 = _decode_ranges(ranges.vhf2_low, ranges.vhf2_high)
            LOG.info("Radio ranges: VHF(220) %d to %d" % vhf2)
            self._220_range = vhf2

            # 350Mhz band
            uhf2 = _decode_ranges(ranges.uhf2_low, ranges.uhf2_high)
            LOG.info("Radio ranges: UHF(350) %d to %d" % uhf2)
            self._350_range = uhf2

        # set the class with the real data
        self._vhf_range = vhf
        self._uhf_range = uhf


# real radios
@directory.register
class KT8R(QYTColorHT):
    """QYT KT8R"""
    VENDOR = "QYT"
    MODEL = "KT-8R"
    BANDS = 4
    LIST_TMR = LIST_TMR16
    _vhf_range = (136000000, 175000000)
    _220_range = (200000000, 261000000)
    _uhf_range = (400000000, 481000000)
    _350_range = (350000000, 391000000)
    _magic = MSTRING_KT8R
    _fileid = [KT8R_fp2, KT8R_fp1, KT8R_fp, ]
    _power_levels = [chirp_common.PowerLevel("High", watts=5),
                     chirp_common.PowerLevel("Low", watts=1)]


COLOR9900_MEM_FORMAT = """
#seekto 0x0000;
struct {
  lbcd rxfreq[4];
  lbcd txfreq[4];
  ul16 rxtone;
  ul16 txtone;
  u8 unknown0:4,
     scode:4;
  u8 unknown1:2,
     spmute:2,
     unknown2:2,
     optsig:2;
  u8 unknown3:3,
     scramble:1,
     unknown4:2,
     power:2;
  u8 unknown5:1,
     wide:1,
     unknown6:2,
     bcl:1,
     add:1,
     pttid:2;
} memory[200];

#seekto 0x0E00;
struct {
  u8 tmr;
  u8 unknown1;
  u8 sql;
  u8 unknown2[2];
  u8 tot;
  u8 volume;
  u8 unknown3;
  u8 abr;
  u8 beep;
  u8 unknown4[4];
  u8 dsub;
  u8 dtmfst;
  u8 unknown_e10;
  u8 unknown_e11;
  u8 screv;
  u8 unknown_e13;
  u8 unknown_e14;
  u8 pttid;
  u8 pttlt;
  u8 unknown7;
  u8 emctp;
  u8 emcch;
  u8 sigbp;
  u8 unknown8;
  u8 camdf;
  u8 cbmdf;
  u8 ccmdf;
  u8 language;
  u8 tmrtx;
  u8 vox;
  u8 voxt;
  u8 autolock;
  u8 asfc;
  u8 mainfc;
  u8 a_fc;
  u8 b_fc;
  u8 c_fc;
  u8 subfc;
  u8 battfc;
  u8 sigfc;
  u8 menufc;
  u8 txfc;
  u8 rxfc;
  u8 unknown_e2f;
  u8 unknown_e30;
  u8 unknown9[3];
  u8 anil;
  u8 reps;
  u8 tmrmr;
  u8 ste;
  u8 rpste;
  u8 rptdl;
  u8 dtmfg;
} settings;

#seekto 0x0E80;
struct {
  u8 unknown1;
  u8 vfomr;
  u8 keylock;
  u8 unknown2;
  u8 unknown3:4,
     vfomren:1,
     unknown4:1,
     reseten:1,
     menuen:1;
  u8 unknown5[11];
  u8 dispab;
  u8 unknown6[2];
  u8 menu;
  u8 unknown7[7];
  u8 vfomra;
  u8 vfomrb;
  u8 vfomrc;
  u8 vfomrd;
  u8 mrcha;
  u8 mrchb;
  u8 mrchc;
  u8 mrchd;
} settings2;

struct settings_vfo {
  u8 freq[8];
  u8 offset[6];
  u8 unknown2[2];
  ul16 rxtone;
  ul16 txtone;
  u8 scode;
  u8 spmute;
  u8 optsig;
  u8 scramble;
  u8 wide;
  u8 power;
  u8 shiftd;
  u8 step;
  u8 unknown3[4];
};

#seekto 0x0F00;
struct {
  struct settings_vfo a;
  struct settings_vfo b;
  struct settings_vfo c;
  struct settings_vfo d;
} vfo;

#seekto 0x0F80;
struct {
  char line1[8];
  char line2[8];
  char line3[8];
  char line4[8];
  char line5[8];
  char line6[8];
  char line7[8];
  char line8[8];
} poweron_msg;

#seekto 0x0FE0;
struct {
  char line[16];
} static_msg;

#seekto 0x1000;
struct {
  char name[7];
  u8 unknown1[9];
} names[200];

#seekto 0x2400;
struct {
  u8 period; // one out of LIST_5TONE_STANDARD_PERIODS
  u8 group_tone;
  u8 repeat_tone;
  u8 unused[13];
} _5tone_std_settings[15];

#seekto 0x2500;
struct {
  u8 frame1[5];
  u8 frame2[5];
  u8 frame3[5];
  u8 standard;   // one out of LIST_5TONE_STANDARDS
} _5tone_codes[15];

#seekto 0x25F0;
struct {
  u8 _5tone_delay1; // * 10ms
  u8 _5tone_delay2; // * 10ms
  u8 _5tone_delay3; // * 10ms
  u8 _5tone_first_digit_ext_length;
  u8 unknown1;
  u8 unknown2;
  u8 unknown3;
  u8 unknown4;
  u8 decode_standard;
  u8 unknown5:5,
     _5tone_decode_call_frame3:1,
     _5tone_decode_call_frame2:1,
     _5tone_decode_call_frame1:1;
  u8 unknown6:5,
     _5tone_decode_disp_frame3:1,
     _5tone_decode_disp_frame2:1,
     _5tone_decode_disp_frame1:1;
  u8 decode_reset_time; // * 100 + 100ms
} _5tone_settings;

#seekto 0x2900;
struct {
  u8 code[16]; // 0=x0A, A=0x0D, B=0x0E, C=0x0F, D=0x00, #=0x0C *=0x0B
} dtmf_codes[15];

#seekto 0x29F0;
struct {
  u8 dtmfspeed_on;  //list with 50..2000ms in steps of 10      // 9f0
  u8 dtmfspeed_off; //list with 50..2000ms in steps of 10      // 9f1
  u8 unknown0[14];                                             // 9f2-9ff
  u8 inspection[16];                                           // a00-a0f
  u8 monitor[16];                                              // a10-a1f
  u8 alarmcode[16];                                            // a20-a2f
  u8 stun[16];                                                 // a30-a3f
  u8 kill[16];                                                 // a40-a4f
  u8 revive[16];                                               // a50-a5f
  u8 unknown1[16];                                             // a60-a6f
  u8 unknown2[16];                                             // a70-a7f
  u8 unknown3[16];                                             // a80-a8f
  u8 unknown4[16];                                             // a90-a9f
  u8 unknown5[16];                                             // aa0-aaf
  u8 unknown6[16];                                             // ab0-abf
  u8 unknown7[16];                                             // ac0-acf
  u8 masterid[16];                                             // ad0-adf
  u8 viceid[16];                                               // ae0-aef
  u8 unused01:7,                                               // af0
     mastervice:1;
  u8 unused02:3,                                               // af1
     mrevive:1,
     mkill:1,
     mstun:1,
     mmonitor:1,
     minspection:1;
  u8 unused03:3,                                               // af2
     vrevive:1,
     vkill:1,
     vstun:1,
     vmonitor:1,
     vinspection:1;
  u8 unused04:6,                                               // af3
     txdisable:1,
     rxdisable:1;
  u8 groupcode;                                                // af4
  u8 spacecode;                                                // af5
  u8 delayproctime; // * 100 + 100ms                           // af6
  u8 resettime;     // * 100 + 100ms                           // af7
} dtmf_settings;

#seekto 0x2D00;
struct {
  struct {
    ul16 freq1;
    u8 unused01[6];
    ul16 freq2;
    u8 unused02[6];
  } _2tone_encode[15];
  u8 duration_1st_tone; // *10ms
  u8 duration_2nd_tone; // *10ms
  u8 duration_gap;      // *10ms
  u8 unused03[13];
  struct {
    struct {
      u8 dec;      // one out of LIST_2TONE_DEC
      u8 response; // one out of LIST_2TONE_RESPONSE
      u8 alert;    // 1-16
    } decs[4];
    u8 unused04[4];
  } _2tone_decode[15];
  u8 unused05[16];

  struct {
    ul16 freqA;
    ul16 freqB;
    ul16 freqC;
    ul16 freqD;
    // unknown what those values mean, but they are
    // derived from configured frequencies
    ul16 derived_from_freqA; // 2304000/freqA
    ul16 derived_from_freqB; // 2304000/freqB
    ul16 derived_from_freqC; // 2304000/freqC
    ul16 derived_from_freqD; // 2304000/freqD
  }freqs[15];
  u8 reset_time;  // * 100 + 100ms - 100-8000ms
} _2tone;

#seekto 0x3D80;
struct {
  u8 vhf_low[3];
  u8 vhf_high[3];
  u8 unknown1[4];
  u8 unknown2[6];
  u8 vhf2_low[3];
  u8 vhf2_high[3];
  u8 unknown3[4];
  u8 unknown4[6];
  u8 uhf_low[3];
  u8 uhf_high[3];
  u8 unknown5[4];
  u8 unknown6[6];
  u8 uhf2_low[3];
  u8 uhf2_high[3];
} ranges;

#seekto 0x3F70;
struct {
  char fp[6];
} fingerprint;

"""


COLOR20V2_MEM_FORMAT = """
#seekto 0x0000;
struct {
  lbcd rxfreq[4];
  lbcd txfreq[4];
  ul16 rxtone;
  ul16 txtone;
  u8 unknown0:4,
     scode:4;
  u8 unknown1:2,
     spmute:2,
     unknown2:2,
     optsig:2;
  u8 unknown3:3,
     scramble:1,
     unknown4:2,
     power:2;
  u8 unknown5:1,
     wide:1,
     unknown6:2,
     bcl:1,
     add:1,
     pttid:2;
} memory[200];

#seekto 0x0E00;
struct {
  u8 tmr;
  u8 unknown1;
  u8 sql;
  u8 unknown2;
  u8 autolock;
  u8 tot;
  u8 apo;
  u8 unknown3;
  u8 abr;
  u8 beep;
  u8 unknown4[4];
  u8 dtmfst;
  u8 unknown5[2];
  u8 screv;
  u8 unknown6[2];
  u8 pttid;
  u8 pttlt;
  u8 unknown7;
  u8 emctp;
  u8 emcch;
  u8 sigbp;
  u8 unknown8;
  u8 camdf;
  u8 cbmdf;
  u8 ccmdf;
  u8 vox;
  u8 voxt;
  u8 sync;
  u8 asfc;
  u8 mainfc;
  u8 a_fc;
  u8 b_fc;
  u8 c_fc;
  u8 subfc;
  u8 battfc;
  u8 sigfc;
  u8 menufc;
  u8 txfc;
  u8 rxfc;
  u8 repsw;
  u8 dsub;
  u8 unknown9[5];
  u8 anil;
  u8 reps;
  u8 repm;
  u8 tmrmr;
  u8 ste;
  u8 rpste;
  u8 rptdl;
  u8 dtmfg;
  u8 mgain;
  u8 skiptx;
  u8 scmode;
  u8 tmrtx;
  u8 volume;
  u8 unknown_10;
  u8 save;
} settings;

#seekto 0x0E80;
struct {
  u8 unknown1;
  u8 vfomr;
  u8 keylock;
  u8 unknown2;
  u8 unknown3:4,
     vfomren:1,
     unknown4:1,
     reseten:1,
     menuen:1;
  u8 unknown5[11];
  u8 dispab;
  u8 unknown6[2];
  u8 menu;
  u8 unknown7[7];
  u8 vfomra;
  u8 vfomrb;
  u8 vfomrc;
  u8 vfomrd;
  u8 mrcha;
  u8 mrchb;
  u8 mrchc;
  u8 mrchd;
} settings2;

struct settings_vfo {
  u8 freq[8];
  u8 offset[6];
  u8 unknown2[2];
  ul16 rxtone;
  ul16 txtone;
  u8 scode;
  u8 spmute;
  u8 optsig;
  u8 scramble;
  u8 wide;
  u8 power;
  u8 shiftd;
  u8 step;
  u8 unknown3[4];
};

#seekto 0x0F00;
struct {
  struct settings_vfo a;
  struct settings_vfo b;
  struct settings_vfo c;
  struct settings_vfo d;
} vfo;

#seekto 0x0F80;
struct {
  char line1[8];
  char line2[8];
  char line3[8];
  char line4[8];
  char line5[8];
  char line6[8];
  char line7[8];
  char line8[8];
} poweron_msg;

#seekto 0x0FE0;
struct {
  char line[16];
} static_msg;

#seekto 0x1000;
struct {
  char name[7];
  u8 unknown1[9];
} names[200];

#seekto 0x2400;
struct {
  u8 period; // one out of LIST_5TONE_STANDARD_PERIODS
  u8 group_tone;
  u8 repeat_tone;
  u8 unused[13];
} _5tone_std_settings[15];

#seekto 0x2500;
struct {
  u8 frame1[5];
  u8 frame2[5];
  u8 frame3[5];
  u8 standard;   // one out of LIST_5TONE_STANDARDS
} _5tone_codes[15];

#seekto 0x25F0;
struct {
  u8 _5tone_delay1; // * 10ms
  u8 _5tone_delay2; // * 10ms
  u8 _5tone_delay3; // * 10ms
  u8 _5tone_first_digit_ext_length;
  u8 unknown1;
  u8 unknown2;
  u8 unknown3;
  u8 unknown4;
  u8 decode_standard;
  u8 unknown5:5,
     _5tone_decode_call_frame3:1,
     _5tone_decode_call_frame2:1,
     _5tone_decode_call_frame1:1;
  u8 unknown6:5,
     _5tone_decode_disp_frame3:1,
     _5tone_decode_disp_frame2:1,
     _5tone_decode_disp_frame1:1;
  u8 decode_reset_time; // * 100 + 100ms
} _5tone_settings;

#seekto 0x2900;
struct {
  u8 code[16]; // 0=x0A, A=0x0D, B=0x0E, C=0x0F, D=0x00, #=0x0C *=0x0B
} dtmf_codes[15];

#seekto 0x29F0;
struct {
  u8 dtmfspeed_on;  //list with 50..2000ms in steps of 10      // 9f0
  u8 dtmfspeed_off; //list with 50..2000ms in steps of 10      // 9f1
  u8 unknown0[14];                                             // 9f2-9ff
  u8 inspection[16];                                           // a00-a0f
  u8 monitor[16];                                              // a10-a1f
  u8 alarmcode[16];                                            // a20-a2f
  u8 stun[16];                                                 // a30-a3f
  u8 kill[16];                                                 // a40-a4f
  u8 revive[16];                                               // a50-a5f
  u8 unknown1[16];                                             // a60-a6f
  u8 unknown2[16];                                             // a70-a7f
  u8 unknown3[16];                                             // a80-a8f
  u8 unknown4[16];                                             // a90-a9f
  u8 unknown5[16];                                             // aa0-aaf
  u8 unknown6[16];                                             // ab0-abf
  u8 unknown7[16];                                             // ac0-acf
  u8 masterid[16];                                             // ad0-adf
  u8 viceid[16];                                               // ae0-aef
  u8 unused01:7,                                               // af0
     mastervice:1;
  u8 unused02:3,                                               // af1
     mrevive:1,
     mkill:1,
     mstun:1,
     mmonitor:1,
     minspection:1;
  u8 unused03:3,                                               // af2
     vrevive:1,
     vkill:1,
     vstun:1,
     vmonitor:1,
     vinspection:1;
  u8 unused04:6,                                               // af3
     txdisable:1,
     rxdisable:1;
  u8 groupcode;                                                // af4
  u8 spacecode;                                                // af5
  u8 delayproctime; // * 100 + 100ms                           // af6
  u8 resettime;     // * 100 + 100ms                           // af7
} dtmf_settings;

#seekto 0x2D00;
struct {
  struct {
    ul16 freq1;
    u8 unused01[6];
    ul16 freq2;
    u8 unused02[6];
  } _2tone_encode[15];
  u8 duration_1st_tone; // *10ms
  u8 duration_2nd_tone; // *10ms
  u8 duration_gap;      // *10ms
  u8 unused03[13];
  struct {
    struct {
      u8 dec;      // one out of LIST_2TONE_DEC
      u8 response; // one out of LIST_2TONE_RESPONSE
      u8 alert;    // 1-16
    } decs[4];
    u8 unused04[4];
  } _2tone_decode[15];
  u8 unused05[16];

  struct {
    ul16 freqA;
    ul16 freqB;
    ul16 freqC;
    ul16 freqD;
    // unknown what those values mean, but they are
    // derived from configured frequencies
    ul16 derived_from_freqA; // 2304000/freqA
    ul16 derived_from_freqB; // 2304000/freqB
    ul16 derived_from_freqC; // 2304000/freqC
    ul16 derived_from_freqD; // 2304000/freqD
  }freqs[15];
  u8 reset_time;  // * 100 + 100ms - 100-8000ms
} _2tone;

#seekto 0x3D80;
struct {
  u8 vhf_low[3];
  u8 vhf_high[3];
  u8 unknown1[4];
  u8 unknown2[6];
  u8 vhf2_low[3];
  u8 vhf2_high[3];
  u8 unknown3[4];
  u8 unknown4[6];
  u8 uhf_low[3];
  u8 uhf_high[3];
  u8 unknown5[4];
  u8 unknown6[6];
  u8 uhf2_low[3];
  u8 uhf2_high[3];
} ranges;

#seekto 0x3F70;
struct {
  char fp[6];
} fingerprint;

"""


class BTechColorWP(BTechMobileCommon):
    """BTECH's Color WP Mobile and alike radios"""
    COLOR_LCD = True
    COLOR_LCD4 = True
    NAME_LENGTH = 7
    LIST_TMR = LIST_TMR7

    def set_options(self):
        """This is to read the options from the image and set it in the
        environment, for now just the limits of the freqs in the VHF/UHF
        ranges"""

        # setting the correct ranges for each radio type
        ranges = self._memobj.ranges

        # the normal dual bands
        vhf = _decode_ranges(ranges.vhf_low, ranges.vhf_high)
        uhf = _decode_ranges(ranges.uhf_low, ranges.uhf_high)

        # DEBUG
        LOG.info("Radio ranges: VHF %d to %d" % vhf)
        LOG.info("Radio ranges: UHF %d to %d" % uhf)

        # set the class with the real data
        self._vhf_range = vhf
        self._uhf_range = uhf


# real radios
@directory.register
class KTWP12(BTechColorWP):
    """QYT KT-WP12"""
    VENDOR = "QYT"
    MODEL = "KT-WP12"
    BANDS = 2
    UPLOAD_MEM_SIZE = 0X3100
    _power_levels = [chirp_common.PowerLevel("High", watts=25),
                     chirp_common.PowerLevel("Low", watts=5)]
    _upper = 199
    _magic = MSTRING_KTWP12
    _fileid = [KTWP12_fp, ]
    _gmrs = False

    def process_mmap(self):
        """Process the mem map into the mem object"""

        # Get it
        self._memobj = bitwise.parse(COLOR9900_MEM_FORMAT, self._mmap)

        # load specific parameters from the radio image
        self.set_options()


@directory.register
class WP9900(BTechColorWP):
    """Anysecu WP-9900"""
    VENDOR = "Anysecu"
    MODEL = "WP-9900"
    BANDS = 2
    UPLOAD_MEM_SIZE = 0X3100
    _power_levels = [chirp_common.PowerLevel("High", watts=25),
                     chirp_common.PowerLevel("Low", watts=5)]
    _upper = 199
    _magic = MSTRING_KTWP12
    _fileid = [WP9900_fp, ]
    _gmrs = False

    def process_mmap(self):
        """Process the mem map into the mem object"""

        # Get it
        self._memobj = bitwise.parse(COLOR9900_MEM_FORMAT, self._mmap)

        # load specific parameters from the radio image
        self.set_options()


@directory.register
class GMRS20V2(BTechColorWP):
    """Baofeng Tech GMRS-20V2"""
    MODEL = "GMRS-20V2"
    BANDS = 2
    UPLOAD_MEM_SIZE = 0X3100
    _power_levels = [chirp_common.PowerLevel("High", watts=20),
                     chirp_common.PowerLevel("", watts=6),
                     chirp_common.PowerLevel("Low", watts=5)]
    _upper = 199
    _magic = MSTRING_GMRS20V2
    _fileid = [GMRS20V2_fp2, GMRS20V2_fp1, GMRS20V2_fp, ]
    _gmrs = True

    def process_mmap(self):
        """Process the mem map into the mem object"""

        # Get it
        self._memobj = bitwise.parse(COLOR20V2_MEM_FORMAT, self._mmap)

        # load specific parameters from the radio image
        self.set_options()<|MERGE_RESOLUTION|>--- conflicted
+++ resolved
@@ -172,14 +172,10 @@
 UV2501G3_fp = b"BTG324"
 
 # B-TECH UV-2501+220 pre-production units
-<<<<<<< HEAD
 UV2501_220pp_fp = b"M3C281"
 # extra block read for the 2501+220 pre-production units
 # the same for all of this radios so far
 UV2501_220pp_id = b"      280528"
-=======
-UV2501_220pp_fp = "M3C281"
->>>>>>> ff7d46c1
 # B-TECH UV-2501+220
 UV2501_220_fp = b"M3G201"
 # new variant, let's call it Generation 2
@@ -230,23 +226,15 @@
 # QYT KT8900
 KT8900_fp = b"M29154"
 # New generations KT8900
-<<<<<<< HEAD
 KT8900_fp1 = b"M2C234"
 KT8900_fp2 = b"M2G1F4"
 KT8900_fp3 = b"M2G2F4"
 KT8900_fp4 = b"M2G304"
 KT8900_fp5 = b"M2G314"
+KT8900_fp6 = b"M2G424"
+KT8900_fp7 = b"M27184"
 # this radio has an extra ID
 KT8900_id = b"303688"
-=======
-KT8900_fp1 = "M2C234"
-KT8900_fp2 = "M2G1F4"
-KT8900_fp3 = "M2G2F4"
-KT8900_fp4 = "M2G304"
-KT8900_fp5 = "M2G314"
-KT8900_fp6 = "M2G424"
-KT8900_fp7 = "M27184"
->>>>>>> ff7d46c1
 
 # KT8900R
 KT8900R_fp = b"M3G1F4"
@@ -257,47 +245,29 @@
 # another model G4?
 KT8900R_fp3 = b"M39164"
 # another model
-<<<<<<< HEAD
 KT8900R_fp4 = b"M3G314"
-# this radio has an extra ID
-KT8900R_id = b"280528"
-# another extra ID in dec/2018
-KT8900R_id2 = b"\x05\x58\x3d\xf0\x10"
+# AC3MB: another id
+KT8900R_fp5 = b"M3B064"
 
 # KT7900D (quad band)
 KT7900D_fp = b"VC4004"
 KT7900D_fp1 = b"VC4284"
 KT7900D_fp2 = b"VC4264"
-=======
-KT8900R_fp4 = "M3G314"
-# AC3MB: another id
-KT8900R_fp5 = "M3B064"
-
-# KT7900D (quad band)
-KT7900D_fp = "VC4004"
-KT7900D_fp1 = "VC4284"
-KT7900D_fp2 = "VC4264"
-KT7900D_fp3 = "VC4114"
-KT7900D_fp4 = "VC4104"
-KT7900D_fp5 = "VC4254"
-KT7900D_fp6 = "VC5264"
-KT7900D_fp7 = "VC9204"
-KT7900D_fp8 = "VC9214"
->>>>>>> ff7d46c1
+KT7900D_fp3 = b"VC4114"
+KT7900D_fp4 = b"VC4104"
+KT7900D_fp5 = b"VC4254"
+KT7900D_fp6 = b"VC5264"
+KT7900D_fp7 = b"VC9204"
+KT7900D_fp8 = b"VC9214"
 
 # QB25 (quad band) - a clone of KT7900D
 QB25_fp = b"QB-25"
 
 # KT8900D (dual band)
-<<<<<<< HEAD
 KT8900D_fp = b"VC2002"
 KT8900D_fp1 = b"VC8632"
-=======
-KT8900D_fp = "VC2002"
-KT8900D_fp1 = "VC8632"
-KT8900D_fp2 = "VC3402"
-KT8900D_fp3 = "VC7062"
->>>>>>> ff7d46c1
+KT8900D_fp2 = b"VC3402"
+KT8900D_fp3 = b"VC7062"
 
 # LUITON LT-588UV
 LT588UV_fp = b"V2G1F4"
@@ -412,23 +382,7 @@
     """Send data to the radio device"""
 
     try:
-<<<<<<< HEAD
-        for byte in data:
-            radio.pipe.write(bytes([byte]))
-            # Some OS (mainly Linux ones) are too fast on the serial and
-            # get the MCU inside the radio stuck in the early stages, this
-            # hits some models more than others.
-            #
-            # To cope with that we introduce a delay on the writes.
-            # Many option have been tested (delaying only after error occures,
-            # after short reads, only for linux, ...)
-            # Finally, a static delay was chosen as simplest of all solutions
-            # (Michael Wagner, OE4AMW)
-            # (for details, see issue 3993)
-            sleep(0.002)
-=======
-        radio.pipe.write(data)
->>>>>>> ff7d46c1
+        radio.pipe.write(bytes(data))
 
         # DEBUG
         if debug is True:
@@ -476,49 +430,6 @@
     return block[5:]
 
 
-<<<<<<< HEAD
-def _start_clone_mode(radio, status):
-    """Put the radio in clone mode and get the ident string, 3 tries"""
-
-    # cleaning the serial buffer
-    _clean_buffer(radio)
-
-    # prep the data to show in the UI
-    status.cur = 0
-    status.msg = "Identifying the radio..."
-    status.max = 3
-    radio.status_fn(status)
-
-    try:
-        for a in range(0, status.max):
-            # Update the UI
-            status.cur = a + 1
-            radio.status_fn(status)
-
-            # send the magic word
-            _send(radio, radio._magic)
-
-            # Now you get a x06 of ACK if all goes well
-            ack = radio.pipe.read(1)
-
-            if ack[:1] == ACK_CMD:
-                # DEBUG
-                LOG.info("Magic ACK received")
-                status.cur = status.max
-                radio.status_fn(status)
-
-                return True
-
-        return False
-
-    except errors.RadioError:
-        raise
-    except Exception as e:
-        raise errors.RadioError("Error sending Magic to radio:\n%s" % e)
-
-
-=======
->>>>>>> ff7d46c1
 def _do_ident(radio, status, upload=False):
     """Put the radio in PROGRAM mode & identify it"""
     #  set the serial discipline
@@ -626,14 +537,7 @@
     status.cur = 0
     radio.status_fn(status)
 
-<<<<<<< HEAD
-    # cleaning the serial buffer
-    _clean_buffer(radio)
-
-    data = bytes(b"")
-=======
-    data = ""
->>>>>>> ff7d46c1
+    data = b""
     for addr in range(0, MEM_SIZE, BLOCK_SIZE):
         # sending the read request
         _send(radio, _make_frame("S", addr, BLOCK_SIZE))
